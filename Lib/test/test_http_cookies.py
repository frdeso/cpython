# Simple test suite for http/cookies.py

from test.support import run_unittest, run_doctest, check_warnings
import unittest
from http import cookies

import warnings

class CookieTests(unittest.TestCase):

    def setUp(self):
        self._warnings_manager = check_warnings()
        self._warnings_manager.__enter__()
        warnings.filterwarnings("ignore", ".* class is insecure.*",
                                DeprecationWarning)

    def tearDown(self):
        self._warnings_manager.__exit__(None, None, None)

    def test_basic(self):
        cases = [
            {'data': 'chips=ahoy; vienna=finger',
             'dict': {'chips':'ahoy', 'vienna':'finger'},
             'repr': "<SimpleCookie: chips='ahoy' vienna='finger'>",
             'output': 'Set-Cookie: chips=ahoy\nSet-Cookie: vienna=finger'},

            {'data': 'keebler="E=mc2; L=\\"Loves\\"; fudge=\\012;"',
             'dict': {'keebler' : 'E=mc2; L="Loves"; fudge=\012;'},
             'repr': '''<SimpleCookie: keebler='E=mc2; L="Loves"; fudge=\\n;'>''',
             'output': 'Set-Cookie: keebler="E=mc2; L=\\"Loves\\"; fudge=\\012;"'},

            # Check illegal cookies that have an '=' char in an unquoted value
            {'data': 'keebler=E=mc2',
             'dict': {'keebler' : 'E=mc2'},
             'repr': "<SimpleCookie: keebler='E=mc2'>",
             'output': 'Set-Cookie: keebler=E=mc2'},

<<<<<<< HEAD
            # Cookies with ':' character in their name. Though not mentioned in
            # RFC, servers / browsers allow it.

             {'data': 'key:term=value:term',
             'dict': {'key:term' : 'value:term'},
             'repr': "<SimpleCookie: key:term='value:term'>",
             'output': 'Set-Cookie: key:term=value:term'},

=======
            # issue22931 - Adding '[' and ']' as valid characters in cookie
            # values as defined in RFC 6265
            {
                'data': 'a=b; c=[; d=r; f=h',
                'dict': {'a':'b', 'c':'[', 'd':'r', 'f':'h'},
                'repr': "<SimpleCookie: a='b' c='[' d='r' f='h'>",
                'output': '\n'.join((
                    'Set-Cookie: a=b',
                    'Set-Cookie: c=[',
                    'Set-Cookie: d=r',
                    'Set-Cookie: f=h'
                ))
            }
>>>>>>> 9bd476ea
        ]

        for case in cases:
            C = cookies.SimpleCookie()
            C.load(case['data'])
            self.assertEqual(repr(C), case['repr'])
            self.assertEqual(C.output(sep='\n'), case['output'])
            for k, v in sorted(case['dict'].items()):
                self.assertEqual(C[k].value, v)

    def test_load(self):
        C = cookies.SimpleCookie()
        C.load('Customer="WILE_E_COYOTE"; Version=1; Path=/acme')

        self.assertEqual(C['Customer'].value, 'WILE_E_COYOTE')
        self.assertEqual(C['Customer']['version'], '1')
        self.assertEqual(C['Customer']['path'], '/acme')

        self.assertEqual(C.output(['path']),
            'Set-Cookie: Customer="WILE_E_COYOTE"; Path=/acme')
        self.assertEqual(C.js_output(), r"""
        <script type="text/javascript">
        <!-- begin hiding
        document.cookie = "Customer=\"WILE_E_COYOTE\"; Path=/acme; Version=1";
        // end hiding -->
        </script>
        """)
        self.assertEqual(C.js_output(['path']), r"""
        <script type="text/javascript">
        <!-- begin hiding
        document.cookie = "Customer=\"WILE_E_COYOTE\"; Path=/acme";
        // end hiding -->
        </script>
        """)

    def test_extended_encode(self):
        # Issue 9824: some browsers don't follow the standard; we now
        # encode , and ; to keep them from tripping up.
        C = cookies.SimpleCookie()
        C['val'] = "some,funky;stuff"
        self.assertEqual(C.output(['val']),
            'Set-Cookie: val="some\\054funky\\073stuff"')

    def test_special_attrs(self):
        # 'expires'
        C = cookies.SimpleCookie('Customer="WILE_E_COYOTE"')
        C['Customer']['expires'] = 0
        # can't test exact output, it always depends on current date/time
        self.assertTrue(C.output().endswith('GMT'))

        # loading 'expires'
        C = cookies.SimpleCookie()
        C.load('Customer="W"; expires=Wed, 01 Jan 2010 00:00:00 GMT')
        self.assertEqual(C['Customer']['expires'],
                         'Wed, 01 Jan 2010 00:00:00 GMT')
        C = cookies.SimpleCookie()
        C.load('Customer="W"; expires=Wed, 01 Jan 98 00:00:00 GMT')
        self.assertEqual(C['Customer']['expires'],
                         'Wed, 01 Jan 98 00:00:00 GMT')

        # 'max-age'
        C = cookies.SimpleCookie('Customer="WILE_E_COYOTE"')
        C['Customer']['max-age'] = 10
        self.assertEqual(C.output(),
                         'Set-Cookie: Customer="WILE_E_COYOTE"; Max-Age=10')

    def test_set_secure_httponly_attrs(self):
        C = cookies.SimpleCookie('Customer="WILE_E_COYOTE"')
        C['Customer']['secure'] = True
        C['Customer']['httponly'] = True
        self.assertEqual(C.output(),
            'Set-Cookie: Customer="WILE_E_COYOTE"; httponly; secure')

    def test_secure_httponly_false_if_not_present(self):
        C = cookies.SimpleCookie()
        C.load('eggs=scrambled; Path=/bacon')
        self.assertFalse(C['eggs']['httponly'])
        self.assertFalse(C['eggs']['secure'])

    def test_secure_httponly_true_if_present(self):
        # Issue 16611
        C = cookies.SimpleCookie()
        C.load('eggs=scrambled; httponly; secure; Path=/bacon')
        self.assertTrue(C['eggs']['httponly'])
        self.assertTrue(C['eggs']['secure'])

    def test_secure_httponly_true_if_have_value(self):
        # This isn't really valid, but demonstrates what the current code
        # is expected to do in this case.
        C = cookies.SimpleCookie()
        C.load('eggs=scrambled; httponly=foo; secure=bar; Path=/bacon')
        self.assertTrue(C['eggs']['httponly'])
        self.assertTrue(C['eggs']['secure'])
        # Here is what it actually does; don't depend on this behavior.  These
        # checks are testing backward compatibility for issue 16611.
        self.assertEqual(C['eggs']['httponly'], 'foo')
        self.assertEqual(C['eggs']['secure'], 'bar')

    def test_bad_attrs(self):
        # issue 16611: make sure we don't break backward compatibility.
        C = cookies.SimpleCookie()
        C.load('cookie=with; invalid; version; second=cookie;')
        self.assertEqual(C.output(),
            'Set-Cookie: cookie=with\r\nSet-Cookie: second=cookie')

    def test_extra_spaces(self):
        C = cookies.SimpleCookie()
        C.load('eggs  =  scrambled  ;  secure  ;  path  =  bar   ; foo=foo   ')
        self.assertEqual(C.output(),
            'Set-Cookie: eggs=scrambled; Path=bar; secure\r\nSet-Cookie: foo=foo')

    def test_quoted_meta(self):
        # Try cookie with quoted meta-data
        C = cookies.SimpleCookie()
        C.load('Customer="WILE_E_COYOTE"; Version="1"; Path="/acme"')
        self.assertEqual(C['Customer'].value, 'WILE_E_COYOTE')
        self.assertEqual(C['Customer']['version'], '1')
        self.assertEqual(C['Customer']['path'], '/acme')

        self.assertEqual(C.output(['path']),
                         'Set-Cookie: Customer="WILE_E_COYOTE"; Path=/acme')
        self.assertEqual(C.js_output(), r"""
        <script type="text/javascript">
        <!-- begin hiding
        document.cookie = "Customer=\"WILE_E_COYOTE\"; Path=/acme; Version=1";
        // end hiding -->
        </script>
        """)
        self.assertEqual(C.js_output(['path']), r"""
        <script type="text/javascript">
        <!-- begin hiding
        document.cookie = "Customer=\"WILE_E_COYOTE\"; Path=/acme";
        // end hiding -->
        </script>
        """)

    def test_invalid_cookies(self):
        # Accepting these could be a security issue
        C = cookies.SimpleCookie()
        for s in (']foo=x', '[foo=x', 'blah]foo=x', 'blah[foo=x'):
            C.load(s)
            self.assertEqual(dict(C), {})
            self.assertEqual(C.output(), '')


class MorselTests(unittest.TestCase):
    """Tests for the Morsel object."""

    def test_reserved_keys(self):
        M = cookies.Morsel()
        # tests valid and invalid reserved keys for Morsels
        for i in M._reserved:
            # Test that all valid keys are reported as reserved and set them
            self.assertTrue(M.isReservedKey(i))
            M[i] = '%s_value' % i
        for i in M._reserved:
            # Test that valid key values come out fine
            self.assertEqual(M[i], '%s_value' % i)
        for i in "the holy hand grenade".split():
            # Test that invalid keys raise CookieError
            self.assertRaises(cookies.CookieError,
                              M.__setitem__, i, '%s_value' % i)

    def test_setter(self):
        M = cookies.Morsel()
        # tests the .set method to set keys and their values
        for i in M._reserved:
            # Makes sure that all reserved keys can't be set this way
            self.assertRaises(cookies.CookieError,
                              M.set, i, '%s_value' % i, '%s_value' % i)
        for i in "thou cast _the- !holy! ^hand| +*grenade~".split():
            # Try typical use case. Setting decent values.
            # Check output and js_output.
            M['path'] = '/foo' # Try a reserved key as well
            M.set(i, "%s_val" % i, "%s_coded_val" % i)
            self.assertEqual(
                M.output(),
                "Set-Cookie: %s=%s; Path=/foo" % (i, "%s_coded_val" % i))
            expected_js_output = """
        <script type="text/javascript">
        <!-- begin hiding
        document.cookie = "%s=%s; Path=/foo";
        // end hiding -->
        </script>
        """ % (i, "%s_coded_val" % i)
            self.assertEqual(M.js_output(), expected_js_output)
        for i in ["foo bar", "foo@bar"]:
            # Try some illegal characters
            self.assertRaises(cookies.CookieError,
                              M.set, i, '%s_value' % i, '%s_value' % i)


def test_main():
    run_unittest(CookieTests, MorselTests)
    run_doctest(cookies)

if __name__ == '__main__':
    test_main()<|MERGE_RESOLUTION|>--- conflicted
+++ resolved
@@ -35,7 +35,6 @@
              'repr': "<SimpleCookie: keebler='E=mc2'>",
              'output': 'Set-Cookie: keebler=E=mc2'},
 
-<<<<<<< HEAD
             # Cookies with ':' character in their name. Though not mentioned in
             # RFC, servers / browsers allow it.
 
@@ -44,7 +43,6 @@
              'repr': "<SimpleCookie: key:term='value:term'>",
              'output': 'Set-Cookie: key:term=value:term'},
 
-=======
             # issue22931 - Adding '[' and ']' as valid characters in cookie
             # values as defined in RFC 6265
             {
@@ -58,7 +56,6 @@
                     'Set-Cookie: f=h'
                 ))
             }
->>>>>>> 9bd476ea
         ]
 
         for case in cases:
