--- conflicted
+++ resolved
@@ -11,11 +11,8 @@
 #include <float.h>
 #include "structmember.h"
 #include "datetime.h"
-<<<<<<< HEAD
+#include "marshal.h"
 #include <signal.h>
-=======
-#include "marshal.h"
->>>>>>> b5181340
 
 #ifdef WITH_THREAD
 #include "pythread.h"
@@ -3185,7 +3182,6 @@
 }
 #endif   /* WITH_THREAD */
 
-<<<<<<< HEAD
 static PyObject*
 test_raise_signal(PyObject* self, PyObject *args)
 {
@@ -3204,7 +3200,6 @@
     Py_RETURN_NONE;
 }
 
-=======
 /* marshal */
 
 static PyObject*
@@ -3358,7 +3353,6 @@
     return Py_BuildValue("Nl", obj, pos);
 }
 
->>>>>>> b5181340
 
 static PyMethodDef TestMethods[] = {
     {"raise_exception",         raise_exception,                 METH_VARARGS},
