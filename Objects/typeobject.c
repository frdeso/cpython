--- conflicted
+++ resolved
@@ -490,19 +490,10 @@
     for (i = 0; i < PyTuple_GET_SIZE(value); i++) {
         ob = PyTuple_GET_ITEM(value, i);
         if (!PyType_Check(ob)) {
-<<<<<<< HEAD
-            PyErr_Format(
-                PyExc_TypeError,
-    "%s.__bases__ must be tuple of classes, not '%s'",
-                            type->tp_name, Py_TYPE(ob)->tp_name);
-                    return -1;
-=======
             PyErr_Format(PyExc_TypeError,
-                         "%s.__bases__ must be tuple of old- or "
-                         "new-style classes, not '%s'",
+                         "%s.__bases__ must be tuple of classes, not '%s'",
                          type->tp_name, Py_TYPE(ob)->tp_name);
             return -1;
->>>>>>> b6af60c2
         }
         if (PyType_IsSubtype((PyTypeObject*)ob, type)) {
             PyErr_SetString(PyExc_TypeError,
