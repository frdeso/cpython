
/* Module definition and import implementation */

#include "Python.h"

#include "Python-ast.h"
#undef Yield /* undefine macro conflicting with winbase.h */
#include "errcode.h"
#include "marshal.h"
#include "code.h"
#include "frameobject.h"
#include "osdefs.h"
#include "importdl.h"

#ifdef HAVE_FCNTL_H
#include <fcntl.h>
#endif
#ifdef __cplusplus
extern "C" {
#endif

#define CACHEDIR "__pycache__"

/* See _PyImport_FixupExtensionObject() below */
static PyObject *extensions = NULL;

/* This table is defined in config.c: */
extern struct _inittab _PyImport_Inittab[];

struct _inittab *PyImport_Inittab = _PyImport_Inittab;

static PyObject *initstr = NULL;

/*[clinic input]
module _imp
[clinic start generated code]*/
/*[clinic end generated code: output=da39a3ee5e6b4b0d input=9c332475d8686284]*/

#include "clinic/import.c.h"

/* Initialize things */

void
_PyImport_Init(void)
{
    PyInterpreterState *interp = PyThreadState_Get()->interp;
    initstr = PyUnicode_InternFromString("__init__");
    if (initstr == NULL)
        Py_FatalError("Can't initialize import variables");
    interp->builtins_copy = PyDict_Copy(interp->builtins);
    if (interp->builtins_copy == NULL)
        Py_FatalError("Can't backup builtins dict");
}

void
_PyImportHooks_Init(void)
{
    PyObject *v, *path_hooks = NULL;
    int err = 0;

    /* adding sys.path_hooks and sys.path_importer_cache */
    v = PyList_New(0);
    if (v == NULL)
        goto error;
    err = PySys_SetObject("meta_path", v);
    Py_DECREF(v);
    if (err)
        goto error;
    v = PyDict_New();
    if (v == NULL)
        goto error;
    err = PySys_SetObject("path_importer_cache", v);
    Py_DECREF(v);
    if (err)
        goto error;
    path_hooks = PyList_New(0);
    if (path_hooks == NULL)
        goto error;
    err = PySys_SetObject("path_hooks", path_hooks);
    if (err) {
  error:
    PyErr_Print();
    Py_FatalError("initializing sys.meta_path, sys.path_hooks, "
                  "or path_importer_cache failed");
    }
    Py_DECREF(path_hooks);
}

void
_PyImportZip_Init(void)
{
    PyObject *path_hooks, *zimpimport;
    int err = 0;

    path_hooks = PySys_GetObject("path_hooks");
    if (path_hooks == NULL) {
        PyErr_SetString(PyExc_RuntimeError, "unable to get sys.path_hooks");
        goto error;
    }

    if (Py_VerboseFlag)
        PySys_WriteStderr("# installing zipimport hook\n");

    zimpimport = PyImport_ImportModule("zipimport");
    if (zimpimport == NULL) {
        PyErr_Clear(); /* No zip import module -- okay */
        if (Py_VerboseFlag)
            PySys_WriteStderr("# can't import zipimport\n");
    }
    else {
        _Py_IDENTIFIER(zipimporter);
        PyObject *zipimporter = _PyObject_GetAttrId(zimpimport,
                                                    &PyId_zipimporter);
        Py_DECREF(zimpimport);
        if (zipimporter == NULL) {
            PyErr_Clear(); /* No zipimporter object -- okay */
            if (Py_VerboseFlag)
                PySys_WriteStderr(
                    "# can't import zipimport.zipimporter\n");
        }
        else {
            /* sys.path_hooks.insert(0, zipimporter) */
            err = PyList_Insert(path_hooks, 0, zipimporter);
            Py_DECREF(zipimporter);
            if (err < 0) {
                goto error;
            }
            if (Py_VerboseFlag)
                PySys_WriteStderr(
                    "# installed zipimport hook\n");
        }
    }

    return;

  error:
    PyErr_Print();
    Py_FatalError("initializing zipimport failed");
}

/* Locking primitives to prevent parallel imports of the same module
   in different threads to return with a partially loaded module.
   These calls are serialized by the global interpreter lock. */

#ifdef WITH_THREAD

#include "pythread.h"

static PyThread_type_lock import_lock = 0;
static long import_lock_thread = -1;
static int import_lock_level = 0;

void
_PyImport_AcquireLock(void)
{
    long me = PyThread_get_thread_ident();
    if (me == -1)
        return; /* Too bad */
    if (import_lock == NULL) {
        import_lock = PyThread_allocate_lock();
        if (import_lock == NULL)
            return;  /* Nothing much we can do. */
    }
    if (import_lock_thread == me) {
        import_lock_level++;
        return;
    }
    if (import_lock_thread != -1 || !PyThread_acquire_lock(import_lock, 0))
    {
        PyThreadState *tstate = PyEval_SaveThread();
        PyThread_acquire_lock(import_lock, 1);
        PyEval_RestoreThread(tstate);
    }
    assert(import_lock_level == 0);
    import_lock_thread = me;
    import_lock_level = 1;
}

int
_PyImport_ReleaseLock(void)
{
    long me = PyThread_get_thread_ident();
    if (me == -1 || import_lock == NULL)
        return 0; /* Too bad */
    if (import_lock_thread != me)
        return -1;
    import_lock_level--;
    assert(import_lock_level >= 0);
    if (import_lock_level == 0) {
        import_lock_thread = -1;
        PyThread_release_lock(import_lock);
    }
    return 1;
}

/* This function is called from PyOS_AfterFork to ensure that newly
   created child processes do not share locks with the parent.
   We now acquire the import lock around fork() calls but on some platforms
   (Solaris 9 and earlier? see isue7242) that still left us with problems. */

void
_PyImport_ReInitLock(void)
{
    if (import_lock != NULL) {
        import_lock = PyThread_allocate_lock();
        if (import_lock == NULL) {
            Py_FatalError("PyImport_ReInitLock failed to create a new lock");
        }
    }
    if (import_lock_level > 1) {
        /* Forked as a side effect of import */
        long me = PyThread_get_thread_ident();
        /* The following could fail if the lock is already held, but forking as
           a side-effect of an import is a) rare, b) nuts, and c) difficult to
           do thanks to the lock only being held when doing individual module
           locks per import. */
        PyThread_acquire_lock(import_lock, NOWAIT_LOCK);
        import_lock_thread = me;
        import_lock_level--;
    } else {
        import_lock_thread = -1;
        import_lock_level = 0;
    }
}

#endif

/*[clinic input]
_imp.lock_held

Return True if the import lock is currently held, else False.

On platforms without threads, return False.
[clinic start generated code]*/

static PyObject *
_imp_lock_held_impl(PyObject *module)
/*[clinic end generated code: output=8b89384b5e1963fc input=9b088f9b217d9bdf]*/
{
#ifdef WITH_THREAD
    return PyBool_FromLong(import_lock_thread != -1);
#else
    return PyBool_FromLong(0);
#endif
}

/*[clinic input]
_imp.acquire_lock

Acquires the interpreter's import lock for the current thread.

This lock should be used by import hooks to ensure thread-safety when importing
modules. On platforms without threads, this function does nothing.
[clinic start generated code]*/

static PyObject *
_imp_acquire_lock_impl(PyObject *module)
/*[clinic end generated code: output=1aff58cb0ee1b026 input=4a2d4381866d5fdc]*/
{
#ifdef WITH_THREAD
    _PyImport_AcquireLock();
#endif
    Py_INCREF(Py_None);
    return Py_None;
}

/*[clinic input]
_imp.release_lock

Release the interpreter's import lock.

On platforms without threads, this function does nothing.
[clinic start generated code]*/

static PyObject *
_imp_release_lock_impl(PyObject *module)
/*[clinic end generated code: output=7faab6d0be178b0a input=934fb11516dd778b]*/
{
#ifdef WITH_THREAD
    if (_PyImport_ReleaseLock() < 0) {
        PyErr_SetString(PyExc_RuntimeError,
                        "not holding the import lock");
        return NULL;
    }
#endif
    Py_INCREF(Py_None);
    return Py_None;
}

void
_PyImport_Fini(void)
{
    Py_CLEAR(extensions);
#ifdef WITH_THREAD
    if (import_lock != NULL) {
        PyThread_free_lock(import_lock);
        import_lock = NULL;
    }
#endif
}

/* Helper for sys */

PyObject *
PyImport_GetModuleDict(void)
{
    PyInterpreterState *interp = PyThreadState_GET()->interp;
    if (interp->modules == NULL)
        Py_FatalError("PyImport_GetModuleDict: no module dictionary!");
    return interp->modules;
}


/* List of names to clear in sys */
static const char * const sys_deletes[] = {
    "path", "argv", "ps1", "ps2",
    "last_type", "last_value", "last_traceback",
    "path_hooks", "path_importer_cache", "meta_path",
    "__interactivehook__",
    /* misc stuff */
    "flags", "float_info",
    NULL
};

static const char * const sys_files[] = {
    "stdin", "__stdin__",
    "stdout", "__stdout__",
    "stderr", "__stderr__",
    NULL
};

/* Un-initialize things, as good as we can */

void
PyImport_Cleanup(void)
{
    Py_ssize_t pos;
    PyObject *key, *value, *dict;
    PyInterpreterState *interp = PyThreadState_GET()->interp;
    PyObject *modules = interp->modules;
    PyObject *weaklist = NULL;
    const char * const *p;

    if (modules == NULL)
        return; /* Already done */

    /* Delete some special variables first.  These are common
       places where user values hide and people complain when their
       destructors fail.  Since the modules containing them are
       deleted *last* of all, they would come too late in the normal
       destruction order.  Sigh. */

    /* XXX Perhaps these precautions are obsolete. Who knows? */

    if (Py_VerboseFlag)
        PySys_WriteStderr("# clear builtins._\n");
    PyDict_SetItemString(interp->builtins, "_", Py_None);

    for (p = sys_deletes; *p != NULL; p++) {
        if (Py_VerboseFlag)
            PySys_WriteStderr("# clear sys.%s\n", *p);
        PyDict_SetItemString(interp->sysdict, *p, Py_None);
    }
    for (p = sys_files; *p != NULL; p+=2) {
        if (Py_VerboseFlag)
            PySys_WriteStderr("# restore sys.%s\n", *p);
        value = PyDict_GetItemString(interp->sysdict, *(p+1));
        if (value == NULL)
            value = Py_None;
        PyDict_SetItemString(interp->sysdict, *p, value);
    }

    /* We prepare a list which will receive (name, weakref) tuples of
       modules when they are removed from sys.modules.  The name is used
       for diagnosis messages (in verbose mode), while the weakref helps
       detect those modules which have been held alive. */
    weaklist = PyList_New(0);
    if (weaklist == NULL)
        PyErr_Clear();

#define STORE_MODULE_WEAKREF(name, mod) \
    if (weaklist != NULL) { \
        PyObject *wr = PyWeakref_NewRef(mod, NULL); \
        if (name && wr) { \
            PyObject *tup = PyTuple_Pack(2, name, wr); \
            PyList_Append(weaklist, tup); \
            Py_XDECREF(tup); \
        } \
        Py_XDECREF(wr); \
        if (PyErr_Occurred()) \
            PyErr_Clear(); \
    }

    /* Remove all modules from sys.modules, hoping that garbage collection
       can reclaim most of them. */
    pos = 0;
    while (PyDict_Next(modules, &pos, &key, &value)) {
        if (PyModule_Check(value)) {
            if (Py_VerboseFlag && PyUnicode_Check(key))
                PySys_FormatStderr("# cleanup[2] removing %U\n", key);
            STORE_MODULE_WEAKREF(key, value);
            PyDict_SetItem(modules, key, Py_None);
        }
    }

    /* Clear the modules dict. */
    PyDict_Clear(modules);
    /* Restore the original builtins dict, to ensure that any
       user data gets cleared. */
    dict = PyDict_Copy(interp->builtins);
    if (dict == NULL)
        PyErr_Clear();
    PyDict_Clear(interp->builtins);
    if (PyDict_Update(interp->builtins, interp->builtins_copy))
        PyErr_Clear();
    Py_XDECREF(dict);
    /* Clear module dict copies stored in the interpreter state */
    _PyState_ClearModules();
    /* Collect references */
    _PyGC_CollectNoFail();
    /* Dump GC stats before it's too late, since it uses the warnings
       machinery. */
    _PyGC_DumpShutdownStats();

    /* Now, if there are any modules left alive, clear their globals to
       minimize potential leaks.  All C extension modules actually end
       up here, since they are kept alive in the interpreter state.

       The special treatment of "builtins" here is because even
       when it's not referenced as a module, its dictionary is
       referenced by almost every module's __builtins__.  Since
       deleting a module clears its dictionary (even if there are
       references left to it), we need to delete the "builtins"
       module last.  Likewise, we don't delete sys until the very
       end because it is implicitly referenced (e.g. by print). */
    if (weaklist != NULL) {
        Py_ssize_t i, n;
        n = PyList_GET_SIZE(weaklist);
        for (i = 0; i < n; i++) {
            PyObject *tup = PyList_GET_ITEM(weaklist, i);
            PyObject *name = PyTuple_GET_ITEM(tup, 0);
            PyObject *mod = PyWeakref_GET_OBJECT(PyTuple_GET_ITEM(tup, 1));
            if (mod == Py_None)
                continue;
            assert(PyModule_Check(mod));
            dict = PyModule_GetDict(mod);
            if (dict == interp->builtins || dict == interp->sysdict)
                continue;
            Py_INCREF(mod);
            if (Py_VerboseFlag && PyUnicode_Check(name))
                PySys_FormatStderr("# cleanup[3] wiping %U\n", name);
            _PyModule_Clear(mod);
            Py_DECREF(mod);
        }
        Py_DECREF(weaklist);
    }

    /* Next, delete sys and builtins (in that order) */
    if (Py_VerboseFlag)
        PySys_FormatStderr("# cleanup[3] wiping sys\n");
    _PyModule_ClearDict(interp->sysdict);
    if (Py_VerboseFlag)
        PySys_FormatStderr("# cleanup[3] wiping builtins\n");
    _PyModule_ClearDict(interp->builtins);

    /* Clear and delete the modules directory.  Actual modules will
       still be there only if imported during the execution of some
       destructor. */
    interp->modules = NULL;
    Py_DECREF(modules);

    /* Once more */
    _PyGC_CollectNoFail();

#undef STORE_MODULE_WEAKREF
}


/* Helper for pythonrun.c -- return magic number and tag. */

long
PyImport_GetMagicNumber(void)
{
    long res;
    PyInterpreterState *interp = PyThreadState_Get()->interp;
    PyObject *external, *pyc_magic;

    external = PyObject_GetAttrString(interp->importlib, "_bootstrap_external");
    if (external == NULL)
        return -1;
    pyc_magic = PyObject_GetAttrString(external, "_RAW_MAGIC_NUMBER");
    Py_DECREF(external);
    if (pyc_magic == NULL)
        return -1;
    res = PyLong_AsLong(pyc_magic);
    Py_DECREF(pyc_magic);
    return res;
}


extern const char * _PySys_ImplCacheTag;

const char *
PyImport_GetMagicTag(void)
{
    return _PySys_ImplCacheTag;
}


/* Magic for extension modules (built-in as well as dynamically
   loaded).  To prevent initializing an extension module more than
   once, we keep a static dictionary 'extensions' keyed by the tuple
   (module name, module name)  (for built-in modules) or by
   (filename, module name) (for dynamically loaded modules), containing these
   modules.  A copy of the module's dictionary is stored by calling
   _PyImport_FixupExtensionObject() immediately after the module initialization
   function succeeds.  A copy can be retrieved from there by calling
   _PyImport_FindExtensionObject().

   Modules which do support multiple initialization set their m_size
   field to a non-negative number (indicating the size of the
   module-specific state). They are still recorded in the extensions
   dictionary, to avoid loading shared libraries twice.
*/

int
_PyImport_FixupExtensionObject(PyObject *mod, PyObject *name,
                               PyObject *filename)
{
    PyObject *modules, *dict, *key;
    struct PyModuleDef *def;
    int res;
    if (extensions == NULL) {
        extensions = PyDict_New();
        if (extensions == NULL)
            return -1;
    }
    if (mod == NULL || !PyModule_Check(mod)) {
        PyErr_BadInternalCall();
        return -1;
    }
    def = PyModule_GetDef(mod);
    if (!def) {
        PyErr_BadInternalCall();
        return -1;
    }
    modules = PyImport_GetModuleDict();
    if (PyDict_SetItem(modules, name, mod) < 0)
        return -1;
    if (_PyState_AddModule(mod, def) < 0) {
        PyDict_DelItem(modules, name);
        return -1;
    }
    if (def->m_size == -1) {
        if (def->m_base.m_copy) {
            /* Somebody already imported the module,
               likely under a different name.
               XXX this should really not happen. */
            Py_CLEAR(def->m_base.m_copy);
        }
        dict = PyModule_GetDict(mod);
        if (dict == NULL)
            return -1;
        def->m_base.m_copy = PyDict_Copy(dict);
        if (def->m_base.m_copy == NULL)
            return -1;
    }
    key = PyTuple_Pack(2, filename, name);
    if (key == NULL)
        return -1;
    res = PyDict_SetItem(extensions, key, (PyObject *)def);
    Py_DECREF(key);
    if (res < 0)
        return -1;
    return 0;
}

int
_PyImport_FixupBuiltin(PyObject *mod, const char *name)
{
    int res;
    PyObject *nameobj;
    nameobj = PyUnicode_InternFromString(name);
    if (nameobj == NULL)
        return -1;
    res = _PyImport_FixupExtensionObject(mod, nameobj, nameobj);
    Py_DECREF(nameobj);
    return res;
}

PyObject *
_PyImport_FindExtensionObject(PyObject *name, PyObject *filename)
{
    PyObject *mod, *mdict, *key;
    PyModuleDef* def;
    if (extensions == NULL)
        return NULL;
    key = PyTuple_Pack(2, filename, name);
    if (key == NULL)
        return NULL;
    def = (PyModuleDef *)PyDict_GetItem(extensions, key);
    Py_DECREF(key);
    if (def == NULL)
        return NULL;
    if (def->m_size == -1) {
        /* Module does not support repeated initialization */
        if (def->m_base.m_copy == NULL)
            return NULL;
        mod = PyImport_AddModuleObject(name);
        if (mod == NULL)
            return NULL;
        mdict = PyModule_GetDict(mod);
        if (mdict == NULL)
            return NULL;
        if (PyDict_Update(mdict, def->m_base.m_copy))
            return NULL;
    }
    else {
        if (def->m_base.m_init == NULL)
            return NULL;
        mod = def->m_base.m_init();
        if (mod == NULL)
            return NULL;
        if (PyDict_SetItem(PyImport_GetModuleDict(), name, mod) == -1) {
            Py_DECREF(mod);
            return NULL;
        }
        Py_DECREF(mod);
    }
    if (_PyState_AddModule(mod, def) < 0) {
        PyDict_DelItem(PyImport_GetModuleDict(), name);
        Py_DECREF(mod);
        return NULL;
    }
    if (Py_VerboseFlag)
        PySys_FormatStderr("import %U # previously loaded (%R)\n",
                          name, filename);
    return mod;

}

PyObject *
_PyImport_FindBuiltin(const char *name)
{
    PyObject *res, *nameobj;
    nameobj = PyUnicode_InternFromString(name);
    if (nameobj == NULL)
        return NULL;
    res = _PyImport_FindExtensionObject(nameobj, nameobj);
    Py_DECREF(nameobj);
    return res;
}

/* Get the module object corresponding to a module name.
   First check the modules dictionary if there's one there,
   if not, create a new one and insert it in the modules dictionary.
   Because the former action is most common, THIS DOES NOT RETURN A
   'NEW' REFERENCE! */

PyObject *
PyImport_AddModuleObject(PyObject *name)
{
    PyObject *modules = PyImport_GetModuleDict();
    PyObject *m;

    if ((m = PyDict_GetItemWithError(modules, name)) != NULL &&
        PyModule_Check(m)) {
        return m;
    }
    if (PyErr_Occurred()) {
        return NULL;
    }
    m = PyModule_NewObject(name);
    if (m == NULL)
        return NULL;
    if (PyDict_SetItem(modules, name, m) != 0) {
        Py_DECREF(m);
        return NULL;
    }
    Py_DECREF(m); /* Yes, it still exists, in modules! */

    return m;
}

PyObject *
PyImport_AddModule(const char *name)
{
    PyObject *nameobj, *module;
    nameobj = PyUnicode_FromString(name);
    if (nameobj == NULL)
        return NULL;
    module = PyImport_AddModuleObject(nameobj);
    Py_DECREF(nameobj);
    return module;
}


/* Remove name from sys.modules, if it's there. */
static void
remove_module(PyObject *name)
{
    PyObject *modules = PyImport_GetModuleDict();
    if (PyDict_GetItem(modules, name) == NULL)
        return;
    if (PyDict_DelItem(modules, name) < 0)
        Py_FatalError("import:  deleting existing key in"
                      "sys.modules failed");
}


/* Execute a code object in a module and return the module object
 * WITH INCREMENTED REFERENCE COUNT.  If an error occurs, name is
 * removed from sys.modules, to avoid leaving damaged module objects
 * in sys.modules.  The caller may wish to restore the original
 * module object (if any) in this case; PyImport_ReloadModule is an
 * example.
 *
 * Note that PyImport_ExecCodeModuleWithPathnames() is the preferred, richer
 * interface.  The other two exist primarily for backward compatibility.
 */
PyObject *
PyImport_ExecCodeModule(const char *name, PyObject *co)
{
    return PyImport_ExecCodeModuleWithPathnames(
        name, co, (char *)NULL, (char *)NULL);
}

PyObject *
PyImport_ExecCodeModuleEx(const char *name, PyObject *co, const char *pathname)
{
    return PyImport_ExecCodeModuleWithPathnames(
        name, co, pathname, (char *)NULL);
}

PyObject *
PyImport_ExecCodeModuleWithPathnames(const char *name, PyObject *co,
                                     const char *pathname,
                                     const char *cpathname)
{
    PyObject *m = NULL;
    PyObject *nameobj, *pathobj = NULL, *cpathobj = NULL, *external= NULL;

    nameobj = PyUnicode_FromString(name);
    if (nameobj == NULL)
        return NULL;

    if (cpathname != NULL) {
        cpathobj = PyUnicode_DecodeFSDefault(cpathname);
        if (cpathobj == NULL)
            goto error;
    }
    else
        cpathobj = NULL;

    if (pathname != NULL) {
        pathobj = PyUnicode_DecodeFSDefault(pathname);
        if (pathobj == NULL)
            goto error;
    }
    else if (cpathobj != NULL) {
        PyInterpreterState *interp = PyThreadState_GET()->interp;
        _Py_IDENTIFIER(_get_sourcefile);

        if (interp == NULL) {
            Py_FatalError("PyImport_ExecCodeModuleWithPathnames: "
                          "no interpreter!");
        }

        external= PyObject_GetAttrString(interp->importlib,
                                         "_bootstrap_external");
        if (external != NULL) {
            pathobj = _PyObject_CallMethodIdObjArgs(external,
                                                    &PyId__get_sourcefile, cpathobj,
                                                    NULL);
            Py_DECREF(external);
        }
        if (pathobj == NULL)
            PyErr_Clear();
    }
    else
        pathobj = NULL;

    m = PyImport_ExecCodeModuleObject(nameobj, co, pathobj, cpathobj);
error:
    Py_DECREF(nameobj);
    Py_XDECREF(pathobj);
    Py_XDECREF(cpathobj);
    return m;
}

static PyObject *
module_dict_for_exec(PyObject *name)
{
    PyObject *m, *d = NULL;

    m = PyImport_AddModuleObject(name);
    if (m == NULL)
        return NULL;
    /* If the module is being reloaded, we get the old module back
       and re-use its dict to exec the new code. */
    d = PyModule_GetDict(m);
    if (PyDict_GetItemString(d, "__builtins__") == NULL) {
        if (PyDict_SetItemString(d, "__builtins__",
                                 PyEval_GetBuiltins()) != 0) {
            remove_module(name);
            return NULL;
        }
    }

    return d;  /* Return a borrowed reference. */
}

static PyObject *
exec_code_in_module(PyObject *name, PyObject *module_dict, PyObject *code_object)
{
    PyObject *modules = PyImport_GetModuleDict();
    PyObject *v, *m;

    v = PyEval_EvalCode(code_object, module_dict, module_dict);
    if (v == NULL) {
        remove_module(name);
        return NULL;
    }
    Py_DECREF(v);

    if ((m = PyDict_GetItem(modules, name)) == NULL) {
        PyErr_Format(PyExc_ImportError,
                     "Loaded module %R not found in sys.modules",
                     name);
        return NULL;
    }

    Py_INCREF(m);

    return m;
}

PyObject*
PyImport_ExecCodeModuleObject(PyObject *name, PyObject *co, PyObject *pathname,
                              PyObject *cpathname)
{
    PyObject *d, *external, *res;
    PyInterpreterState *interp = PyThreadState_GET()->interp;
    _Py_IDENTIFIER(_fix_up_module);

    d = module_dict_for_exec(name);
    if (d == NULL) {
        return NULL;
    }

    if (pathname == NULL) {
        pathname = ((PyCodeObject *)co)->co_filename;
    }
    external = PyObject_GetAttrString(interp->importlib, "_bootstrap_external");
    if (external == NULL)
        return NULL;
    res = _PyObject_CallMethodIdObjArgs(external,
                                        &PyId__fix_up_module,
                                        d, name, pathname, cpathname, NULL);
    Py_DECREF(external);
    if (res != NULL) {
        Py_DECREF(res);
        res = exec_code_in_module(name, d, co);
    }
    return res;
}


static void
update_code_filenames(PyCodeObject *co, PyObject *oldname, PyObject *newname)
{
    PyObject *constants, *tmp;
    Py_ssize_t i, n;

    if (PyUnicode_Compare(co->co_filename, oldname))
        return;

    Py_INCREF(newname);
    Py_XSETREF(co->co_filename, newname);

    constants = co->co_consts;
    n = PyTuple_GET_SIZE(constants);
    for (i = 0; i < n; i++) {
        tmp = PyTuple_GET_ITEM(constants, i);
        if (PyCode_Check(tmp))
            update_code_filenames((PyCodeObject *)tmp,
                                  oldname, newname);
    }
}

static void
update_compiled_module(PyCodeObject *co, PyObject *newname)
{
    PyObject *oldname;

    if (PyUnicode_Compare(co->co_filename, newname) == 0)
        return;

    oldname = co->co_filename;
    Py_INCREF(oldname);
    update_code_filenames(co, oldname, newname);
    Py_DECREF(oldname);
}

/*[clinic input]
_imp._fix_co_filename

    code: object(type="PyCodeObject *", subclass_of="&PyCode_Type")
        Code object to change.

    path: unicode
        File path to use.
    /

Changes code.co_filename to specify the passed-in file path.
[clinic start generated code]*/

static PyObject *
_imp__fix_co_filename_impl(PyObject *module, PyCodeObject *code,
                           PyObject *path)
/*[clinic end generated code: output=1d002f100235587d input=895ba50e78b82f05]*/

{
    update_compiled_module(code, path);

    Py_RETURN_NONE;
}


/* Forward */
static const struct _frozen * find_frozen(PyObject *);


/* Helper to test for built-in module */

static int
is_builtin(PyObject *name)
{
    int i;
    for (i = 0; PyImport_Inittab[i].name != NULL; i++) {
        if (_PyUnicode_EqualToASCIIString(name, PyImport_Inittab[i].name)) {
            if (PyImport_Inittab[i].initfunc == NULL)
                return -1;
            else
                return 1;
        }
    }
    return 0;
}


/* Return a finder object for a sys.path/pkg.__path__ item 'p',
   possibly by fetching it from the path_importer_cache dict. If it
   wasn't yet cached, traverse path_hooks until a hook is found
   that can handle the path item. Return None if no hook could;
   this tells our caller that the path based finder could not find
   a finder for this path item. Cache the result in
   path_importer_cache.
   Returns a borrowed reference. */

static PyObject *
get_path_importer(PyObject *path_importer_cache, PyObject *path_hooks,
                  PyObject *p)
{
    PyObject *importer;
    Py_ssize_t j, nhooks;

    /* These conditions are the caller's responsibility: */
    assert(PyList_Check(path_hooks));
    assert(PyDict_Check(path_importer_cache));

    nhooks = PyList_Size(path_hooks);
    if (nhooks < 0)
        return NULL; /* Shouldn't happen */

    importer = PyDict_GetItem(path_importer_cache, p);
    if (importer != NULL)
        return importer;

    /* set path_importer_cache[p] to None to avoid recursion */
    if (PyDict_SetItem(path_importer_cache, p, Py_None) != 0)
        return NULL;

    for (j = 0; j < nhooks; j++) {
        PyObject *hook = PyList_GetItem(path_hooks, j);
        if (hook == NULL)
            return NULL;
        importer = PyObject_CallFunctionObjArgs(hook, p, NULL);
        if (importer != NULL)
            break;

        if (!PyErr_ExceptionMatches(PyExc_ImportError)) {
            return NULL;
        }
        PyErr_Clear();
    }
    if (importer == NULL) {
        return Py_None;
    }
    if (importer != NULL) {
        int err = PyDict_SetItem(path_importer_cache, p, importer);
        Py_DECREF(importer);
        if (err != 0)
            return NULL;
    }
    return importer;
}

PyAPI_FUNC(PyObject *)
PyImport_GetImporter(PyObject *path) {
    PyObject *importer=NULL, *path_importer_cache=NULL, *path_hooks=NULL;

    path_importer_cache = PySys_GetObject("path_importer_cache");
    path_hooks = PySys_GetObject("path_hooks");
    if (path_importer_cache != NULL && path_hooks != NULL) {
        importer = get_path_importer(path_importer_cache,
                                     path_hooks, path);
    }
    Py_XINCREF(importer); /* get_path_importer returns a borrowed reference */
    return importer;
}

/*[clinic input]
_imp.create_builtin

    spec: object
    /

Create an extension module.
[clinic start generated code]*/

static PyObject *
_imp_create_builtin(PyObject *module, PyObject *spec)
/*[clinic end generated code: output=ace7ff22271e6f39 input=37f966f890384e47]*/
{
    struct _inittab *p;
    PyObject *name;
    char *namestr;
    PyObject *mod;

    name = PyObject_GetAttrString(spec, "name");
    if (name == NULL) {
        return NULL;
    }

    mod = _PyImport_FindExtensionObject(name, name);
    if (mod || PyErr_Occurred()) {
        Py_DECREF(name);
        Py_XINCREF(mod);
        return mod;
    }

    namestr = PyUnicode_AsUTF8(name);
    if (namestr == NULL) {
        Py_DECREF(name);
        return NULL;
    }

    for (p = PyImport_Inittab; p->name != NULL; p++) {
        PyModuleDef *def;
        if (_PyUnicode_EqualToASCIIString(name, p->name)) {
            if (p->initfunc == NULL) {
                /* Cannot re-init internal module ("sys" or "builtins") */
                mod = PyImport_AddModule(namestr);
                Py_DECREF(name);
                return mod;
            }
            mod = (*p->initfunc)();
            if (mod == NULL) {
                Py_DECREF(name);
                return NULL;
            }
            if (PyObject_TypeCheck(mod, &PyModuleDef_Type)) {
                Py_DECREF(name);
                return PyModule_FromDefAndSpec((PyModuleDef*)mod, spec);
            } else {
                /* Remember pointer to module init function. */
                def = PyModule_GetDef(mod);
                if (def == NULL) {
                    Py_DECREF(name);
                    return NULL;
                }
                def->m_base.m_init = p->initfunc;
                if (_PyImport_FixupExtensionObject(mod, name, name) < 0) {
                    Py_DECREF(name);
                    return NULL;
                }
                Py_DECREF(name);
                return mod;
            }
        }
    }
    Py_DECREF(name);
    Py_RETURN_NONE;
}


/* Frozen modules */

static const struct _frozen *
find_frozen(PyObject *name)
{
    const struct _frozen *p;

    if (name == NULL)
        return NULL;

    for (p = PyImport_FrozenModules; ; p++) {
        if (p->name == NULL)
            return NULL;
        if (_PyUnicode_EqualToASCIIString(name, p->name))
            break;
    }
    return p;
}

static PyObject *
get_frozen_object(PyObject *name)
{
    const struct _frozen *p = find_frozen(name);
    int size;

    if (p == NULL) {
        PyErr_Format(PyExc_ImportError,
                     "No such frozen object named %R",
                     name);
        return NULL;
    }
    if (p->code == NULL) {
        PyErr_Format(PyExc_ImportError,
                     "Excluded frozen object named %R",
                     name);
        return NULL;
    }
    size = p->size;
    if (size < 0)
        size = -size;
    return PyMarshal_ReadObjectFromString((const char *)p->code, size);
}

static PyObject *
is_frozen_package(PyObject *name)
{
    const struct _frozen *p = find_frozen(name);
    int size;

    if (p == NULL) {
        PyErr_Format(PyExc_ImportError,
                     "No such frozen object named %R",
                     name);
        return NULL;
    }

    size = p->size;

    if (size < 0)
        Py_RETURN_TRUE;
    else
        Py_RETURN_FALSE;
}


/* Initialize a frozen module.
   Return 1 for success, 0 if the module is not found, and -1 with
   an exception set if the initialization failed.
   This function is also used from frozenmain.c */

int
PyImport_ImportFrozenModuleObject(PyObject *name)
{
    const struct _frozen *p;
    PyObject *co, *m, *d;
    int ispackage;
    int size;

    p = find_frozen(name);

    if (p == NULL)
        return 0;
    if (p->code == NULL) {
        PyErr_Format(PyExc_ImportError,
                     "Excluded frozen object named %R",
                     name);
        return -1;
    }
    size = p->size;
    ispackage = (size < 0);
    if (ispackage)
        size = -size;
    co = PyMarshal_ReadObjectFromString((const char *)p->code, size);
    if (co == NULL)
        return -1;
    if (!PyCode_Check(co)) {
        PyErr_Format(PyExc_TypeError,
                     "frozen object %R is not a code object",
                     name);
        goto err_return;
    }
    if (ispackage) {
        /* Set __path__ to the empty list */
        PyObject *l;
        int err;
        m = PyImport_AddModuleObject(name);
        if (m == NULL)
            goto err_return;
        d = PyModule_GetDict(m);
        l = PyList_New(0);
        if (l == NULL) {
            goto err_return;
        }
        err = PyDict_SetItemString(d, "__path__", l);
        Py_DECREF(l);
        if (err != 0)
            goto err_return;
    }
    d = module_dict_for_exec(name);
    if (d == NULL) {
        goto err_return;
    }
    m = exec_code_in_module(name, d, co);
    if (m == NULL)
        goto err_return;
    Py_DECREF(co);
    Py_DECREF(m);
    return 1;
err_return:
    Py_DECREF(co);
    return -1;
}

int
PyImport_ImportFrozenModule(const char *name)
{
    PyObject *nameobj;
    int ret;
    nameobj = PyUnicode_InternFromString(name);
    if (nameobj == NULL)
        return -1;
    ret = PyImport_ImportFrozenModuleObject(nameobj);
    Py_DECREF(nameobj);
    return ret;
}


/* Import a module, either built-in, frozen, or external, and return
   its module object WITH INCREMENTED REFERENCE COUNT */

PyObject *
PyImport_ImportModule(const char *name)
{
    PyObject *pname;
    PyObject *result;

    pname = PyUnicode_FromString(name);
    if (pname == NULL)
        return NULL;
    result = PyImport_Import(pname);
    Py_DECREF(pname);
    return result;
}

/* Import a module without blocking
 *
 * At first it tries to fetch the module from sys.modules. If the module was
 * never loaded before it loads it with PyImport_ImportModule() unless another
 * thread holds the import lock. In the latter case the function raises an
 * ImportError instead of blocking.
 *
 * Returns the module object with incremented ref count.
 */
PyObject *
PyImport_ImportModuleNoBlock(const char *name)
{
    return PyImport_ImportModule(name);
}


/* Remove importlib frames from the traceback,
 * except in Verbose mode. */
static void
remove_importlib_frames(void)
{
    const char *importlib_filename = "<frozen importlib._bootstrap>";
    const char *external_filename = "<frozen importlib._bootstrap_external>";
    const char *remove_frames = "_call_with_frames_removed";
    int always_trim = 0;
    int in_importlib = 0;
    PyObject *exception, *value, *base_tb, *tb;
    PyObject **prev_link, **outer_link = NULL;

    /* Synopsis: if it's an ImportError, we trim all importlib chunks
       from the traceback. We always trim chunks
       which end with a call to "_call_with_frames_removed". */

    PyErr_Fetch(&exception, &value, &base_tb);
    if (!exception || Py_VerboseFlag)
        goto done;
    if (PyType_IsSubtype((PyTypeObject *) exception,
                         (PyTypeObject *) PyExc_ImportError))
        always_trim = 1;

    prev_link = &base_tb;
    tb = base_tb;
    while (tb != NULL) {
        PyTracebackObject *traceback = (PyTracebackObject *)tb;
        PyObject *next = (PyObject *) traceback->tb_next;
        PyFrameObject *frame = traceback->tb_frame;
        PyCodeObject *code = frame->f_code;
        int now_in_importlib;

        assert(PyTraceBack_Check(tb));
        now_in_importlib = _PyUnicode_EqualToASCIIString(code->co_filename, importlib_filename) ||
                           _PyUnicode_EqualToASCIIString(code->co_filename, external_filename);
        if (now_in_importlib && !in_importlib) {
            /* This is the link to this chunk of importlib tracebacks */
            outer_link = prev_link;
        }
        in_importlib = now_in_importlib;

        if (in_importlib &&
            (always_trim ||
<<<<<<< HEAD
             PyUnicode_CompareWithASCIIString(code->co_name,
                                              remove_frames) == 0)) {
=======
             _PyUnicode_EqualToASCIIString(code->co_name, remove_frames))) {
            PyObject *tmp = *outer_link;
            *outer_link = next;
>>>>>>> f4934ea7
            Py_XINCREF(next);
            Py_XSETREF(*outer_link, next);
            prev_link = outer_link;
        }
        else {
            prev_link = (PyObject **) &traceback->tb_next;
        }
        tb = next;
    }
done:
    PyErr_Restore(exception, value, base_tb);
}


static PyObject *
resolve_name(PyObject *name, PyObject *globals, int level)
{
    _Py_IDENTIFIER(__spec__);
    _Py_IDENTIFIER(__package__);
    _Py_IDENTIFIER(__path__);
    _Py_IDENTIFIER(__name__);
    _Py_IDENTIFIER(parent);
    PyObject *abs_name;
    PyObject *package = NULL;
    PyObject *spec;
    PyInterpreterState *interp = PyThreadState_GET()->interp;
    Py_ssize_t last_dot;
    PyObject *base;
    int level_up;

    if (globals == NULL) {
        PyErr_SetString(PyExc_KeyError, "'__name__' not in globals");
        goto error;
    }
    if (!PyDict_Check(globals)) {
        PyErr_SetString(PyExc_TypeError, "globals must be a dict");
        goto error;
    }
    package = _PyDict_GetItemId(globals, &PyId___package__);
    if (package == Py_None) {
        package = NULL;
    }
    spec = _PyDict_GetItemId(globals, &PyId___spec__);

    if (package != NULL) {
        Py_INCREF(package);
        if (!PyUnicode_Check(package)) {
            PyErr_SetString(PyExc_TypeError, "package must be a string");
            goto error;
        }
        else if (spec != NULL && spec != Py_None) {
            int equal;
            PyObject *parent = _PyObject_GetAttrId(spec, &PyId_parent);
            if (parent == NULL) {
                goto error;
            }

            equal = PyObject_RichCompareBool(package, parent, Py_EQ);
            Py_DECREF(parent);
            if (equal < 0) {
                goto error;
            }
            else if (equal == 0) {
                if (PyErr_WarnEx(PyExc_ImportWarning,
                        "__package__ != __spec__.parent", 1) < 0) {
                    goto error;
                }
            }
        }
    }
    else if (spec != NULL && spec != Py_None) {
        package = _PyObject_GetAttrId(spec, &PyId_parent);
        if (package == NULL) {
            goto error;
        }
        else if (!PyUnicode_Check(package)) {
            PyErr_SetString(PyExc_TypeError,
                    "__spec__.parent must be a string");
            goto error;
        }
    }
    else {
        if (PyErr_WarnEx(PyExc_ImportWarning,
                    "can't resolve package from __spec__ or __package__, "
                    "falling back on __name__ and __path__", 1) < 0) {
            goto error;
        }

        package = _PyDict_GetItemId(globals, &PyId___name__);
        if (package == NULL) {
            PyErr_SetString(PyExc_KeyError, "'__name__' not in globals");
            goto error;
        }

        Py_INCREF(package);
        if (!PyUnicode_Check(package)) {
            PyErr_SetString(PyExc_TypeError, "__name__ must be a string");
            goto error;
        }

        if (_PyDict_GetItemId(globals, &PyId___path__) == NULL) {
            Py_ssize_t dot;

            if (PyUnicode_READY(package) < 0) {
                goto error;
            }

            dot = PyUnicode_FindChar(package, '.',
                                        0, PyUnicode_GET_LENGTH(package), -1);
            if (dot == -2) {
                goto error;
            }

            if (dot >= 0) {
                PyObject *substr = PyUnicode_Substring(package, 0, dot);
                if (substr == NULL) {
                    goto error;
                }
                Py_SETREF(package, substr);
            }
        }
    }

    last_dot = PyUnicode_GET_LENGTH(package);
    if (last_dot == 0) {
        PyErr_SetString(PyExc_ImportError,
                "attempted relative import with no known parent package");
        goto error;
    }
    else if (PyDict_GetItem(interp->modules, package) == NULL) {
        PyErr_Format(PyExc_SystemError,
                "Parent module %R not loaded, cannot perform relative "
                "import", package);
        goto error;
    }

    for (level_up = 1; level_up < level; level_up += 1) {
        last_dot = PyUnicode_FindChar(package, '.', 0, last_dot, -1);
        if (last_dot == -2) {
            goto error;
        }
        else if (last_dot == -1) {
            PyErr_SetString(PyExc_ValueError,
                            "attempted relative import beyond top-level "
                            "package");
            goto error;
        }
    }

    base = PyUnicode_Substring(package, 0, last_dot);
    Py_DECREF(package);
    if (base == NULL || PyUnicode_GET_LENGTH(name) == 0) {
        return base;
    }

    abs_name = PyUnicode_FromFormat("%U.%U", base, name);
    Py_DECREF(base);
    return abs_name;

  error:
    Py_XDECREF(package);
    return NULL;
}

PyObject *
PyImport_ImportModuleLevelObject(PyObject *name, PyObject *globals,
                                 PyObject *locals, PyObject *fromlist,
                                 int level)
{
    _Py_IDENTIFIER(_find_and_load);
    _Py_IDENTIFIER(_handle_fromlist);
    PyObject *abs_name = NULL;
    PyObject *final_mod = NULL;
    PyObject *mod = NULL;
    PyObject *package = NULL;
    PyInterpreterState *interp = PyThreadState_GET()->interp;
    int has_from;

    if (name == NULL) {
        PyErr_SetString(PyExc_ValueError, "Empty module name");
        goto error;
    }

    /* The below code is importlib.__import__() & _gcd_import(), ported to C
       for added performance. */

    if (!PyUnicode_Check(name)) {
        PyErr_SetString(PyExc_TypeError, "module name must be a string");
        goto error;
    }
    if (PyUnicode_READY(name) < 0) {
        goto error;
    }
    if (level < 0) {
        PyErr_SetString(PyExc_ValueError, "level must be >= 0");
        goto error;
    }

    if (level > 0) {
        abs_name = resolve_name(name, globals, level);
        if (abs_name == NULL)
            goto error;
    }
    else {  /* level == 0 */
        if (PyUnicode_GET_LENGTH(name) == 0) {
            PyErr_SetString(PyExc_ValueError, "Empty module name");
            goto error;
        }
        abs_name = name;
        Py_INCREF(abs_name);
    }

    mod = PyDict_GetItem(interp->modules, abs_name);
    if (mod == Py_None) {
        PyObject *msg = PyUnicode_FromFormat("import of %R halted; "
                                             "None in sys.modules", abs_name);
        if (msg != NULL) {
            PyErr_SetImportErrorSubclass(PyExc_ModuleNotFoundError, msg,
                    abs_name, NULL);
            Py_DECREF(msg);
        }
        mod = NULL;
        goto error;
    }
    else if (mod != NULL) {
        _Py_IDENTIFIER(__spec__);
        _Py_IDENTIFIER(_initializing);
        _Py_IDENTIFIER(_lock_unlock_module);
        PyObject *value = NULL;
        PyObject *spec;
        int initializing = 0;

        Py_INCREF(mod);
        /* Optimization: only call _bootstrap._lock_unlock_module() if
           __spec__._initializing is true.
           NOTE: because of this, initializing must be set *before*
           stuffing the new module in sys.modules.
         */
        spec = _PyObject_GetAttrId(mod, &PyId___spec__);
        if (spec != NULL) {
            value = _PyObject_GetAttrId(spec, &PyId__initializing);
            Py_DECREF(spec);
        }
        if (value == NULL)
            PyErr_Clear();
        else {
            initializing = PyObject_IsTrue(value);
            Py_DECREF(value);
            if (initializing == -1)
                PyErr_Clear();
            if (initializing > 0) {
#ifdef WITH_THREAD
                _PyImport_AcquireLock();
#endif
                /* _bootstrap._lock_unlock_module() releases the import lock */
                value = _PyObject_CallMethodIdObjArgs(interp->importlib,
                                                &PyId__lock_unlock_module, abs_name,
                                                NULL);
                if (value == NULL)
                    goto error;
                Py_DECREF(value);
            }
        }
    }
    else {
#ifdef WITH_THREAD
        _PyImport_AcquireLock();
#endif
        /* _bootstrap._find_and_load() releases the import lock */
        mod = _PyObject_CallMethodIdObjArgs(interp->importlib,
                                            &PyId__find_and_load, abs_name,
                                            interp->import_func, NULL);
        if (mod == NULL) {
            goto error;
        }
    }

    has_from = 0;
    if (fromlist != NULL && fromlist != Py_None) {
        has_from = PyObject_IsTrue(fromlist);
        if (has_from < 0)
            goto error;
    }
    if (!has_from) {
        Py_ssize_t len = PyUnicode_GET_LENGTH(name);
        if (level == 0 || len > 0) {
            Py_ssize_t dot;

            dot = PyUnicode_FindChar(name, '.', 0, len, 1);
            if (dot == -2) {
                goto error;
            }

            if (dot == -1) {
                /* No dot in module name, simple exit */
                final_mod = mod;
                Py_INCREF(mod);
                goto error;
            }

            if (level == 0) {
                PyObject *front = PyUnicode_Substring(name, 0, dot);
                if (front == NULL) {
                    goto error;
                }

                final_mod = PyImport_ImportModuleLevelObject(front, NULL, NULL, NULL, 0);
                Py_DECREF(front);
            }
            else {
                Py_ssize_t cut_off = len - dot;
                Py_ssize_t abs_name_len = PyUnicode_GET_LENGTH(abs_name);
                PyObject *to_return = PyUnicode_Substring(abs_name, 0,
                                                        abs_name_len - cut_off);
                if (to_return == NULL) {
                    goto error;
                }

                final_mod = PyDict_GetItem(interp->modules, to_return);
                Py_DECREF(to_return);
                if (final_mod == NULL) {
                    PyErr_Format(PyExc_KeyError,
                                 "%R not in sys.modules as expected",
                                 to_return);
                    goto error;
                }
                Py_INCREF(final_mod);
            }
        }
        else {
            final_mod = mod;
            Py_INCREF(mod);
        }
    }
    else {
        final_mod = _PyObject_CallMethodIdObjArgs(interp->importlib,
                                                  &PyId__handle_fromlist, mod,
                                                  fromlist, interp->import_func,
                                                  NULL);
    }

  error:
    Py_XDECREF(abs_name);
    Py_XDECREF(mod);
    Py_XDECREF(package);
    if (final_mod == NULL)
        remove_importlib_frames();
    return final_mod;
}

PyObject *
PyImport_ImportModuleLevel(const char *name, PyObject *globals, PyObject *locals,
                           PyObject *fromlist, int level)
{
    PyObject *nameobj, *mod;
    nameobj = PyUnicode_FromString(name);
    if (nameobj == NULL)
        return NULL;
    mod = PyImport_ImportModuleLevelObject(nameobj, globals, locals,
                                           fromlist, level);
    Py_DECREF(nameobj);
    return mod;
}


/* Re-import a module of any kind and return its module object, WITH
   INCREMENTED REFERENCE COUNT */

PyObject *
PyImport_ReloadModule(PyObject *m)
{
    _Py_IDENTIFIER(reload);
    PyObject *reloaded_module = NULL;
    PyObject *modules = PyImport_GetModuleDict();
    PyObject *imp = PyDict_GetItemString(modules, "imp");
    if (imp == NULL) {
        imp = PyImport_ImportModule("imp");
        if (imp == NULL) {
            return NULL;
        }
    }
    else {
        Py_INCREF(imp);
    }

    reloaded_module = _PyObject_CallMethodId(imp, &PyId_reload, "O", m);
    Py_DECREF(imp);
    return reloaded_module;
}


/* Higher-level import emulator which emulates the "import" statement
   more accurately -- it invokes the __import__() function from the
   builtins of the current globals.  This means that the import is
   done using whatever import hooks are installed in the current
   environment.
   A dummy list ["__doc__"] is passed as the 4th argument so that
   e.g. PyImport_Import(PyUnicode_FromString("win32com.client.gencache"))
   will return <module "gencache"> instead of <module "win32com">. */

PyObject *
PyImport_Import(PyObject *module_name)
{
    static PyObject *silly_list = NULL;
    static PyObject *builtins_str = NULL;
    static PyObject *import_str = NULL;
    PyObject *globals = NULL;
    PyObject *import = NULL;
    PyObject *builtins = NULL;
    PyObject *modules = NULL;
    PyObject *r = NULL;

    /* Initialize constant string objects */
    if (silly_list == NULL) {
        import_str = PyUnicode_InternFromString("__import__");
        if (import_str == NULL)
            return NULL;
        builtins_str = PyUnicode_InternFromString("__builtins__");
        if (builtins_str == NULL)
            return NULL;
        silly_list = PyList_New(0);
        if (silly_list == NULL)
            return NULL;
    }

    /* Get the builtins from current globals */
    globals = PyEval_GetGlobals();
    if (globals != NULL) {
        Py_INCREF(globals);
        builtins = PyObject_GetItem(globals, builtins_str);
        if (builtins == NULL)
            goto err;
    }
    else {
        /* No globals -- use standard builtins, and fake globals */
        builtins = PyImport_ImportModuleLevel("builtins",
                                              NULL, NULL, NULL, 0);
        if (builtins == NULL)
            return NULL;
        globals = Py_BuildValue("{OO}", builtins_str, builtins);
        if (globals == NULL)
            goto err;
    }

    /* Get the __import__ function from the builtins */
    if (PyDict_Check(builtins)) {
        import = PyObject_GetItem(builtins, import_str);
        if (import == NULL)
            PyErr_SetObject(PyExc_KeyError, import_str);
    }
    else
        import = PyObject_GetAttr(builtins, import_str);
    if (import == NULL)
        goto err;

    /* Call the __import__ function with the proper argument list
       Always use absolute import here.
       Calling for side-effect of import. */
    r = PyObject_CallFunction(import, "OOOOi", module_name, globals,
                              globals, silly_list, 0, NULL);
    if (r == NULL)
        goto err;
    Py_DECREF(r);

    modules = PyImport_GetModuleDict();
    r = PyDict_GetItem(modules, module_name);
    if (r != NULL)
        Py_INCREF(r);

  err:
    Py_XDECREF(globals);
    Py_XDECREF(builtins);
    Py_XDECREF(import);

    return r;
}

/*[clinic input]
_imp.extension_suffixes

Returns the list of file suffixes used to identify extension modules.
[clinic start generated code]*/

static PyObject *
_imp_extension_suffixes_impl(PyObject *module)
/*[clinic end generated code: output=0bf346e25a8f0cd3 input=ecdeeecfcb6f839e]*/
{
    PyObject *list;
    const char *suffix;
    unsigned int index = 0;

    list = PyList_New(0);
    if (list == NULL)
        return NULL;
#ifdef HAVE_DYNAMIC_LOADING
    while ((suffix = _PyImport_DynLoadFiletab[index])) {
        PyObject *item = PyUnicode_FromString(suffix);
        if (item == NULL) {
            Py_DECREF(list);
            return NULL;
        }
        if (PyList_Append(list, item) < 0) {
            Py_DECREF(list);
            Py_DECREF(item);
            return NULL;
        }
        Py_DECREF(item);
        index += 1;
    }
#endif
    return list;
}

/*[clinic input]
_imp.init_frozen

    name: unicode
    /

Initializes a frozen module.
[clinic start generated code]*/

static PyObject *
_imp_init_frozen_impl(PyObject *module, PyObject *name)
/*[clinic end generated code: output=fc0511ed869fd69c input=13019adfc04f3fb3]*/
{
    int ret;
    PyObject *m;

    ret = PyImport_ImportFrozenModuleObject(name);
    if (ret < 0)
        return NULL;
    if (ret == 0) {
        Py_INCREF(Py_None);
        return Py_None;
    }
    m = PyImport_AddModuleObject(name);
    Py_XINCREF(m);
    return m;
}

/*[clinic input]
_imp.get_frozen_object

    name: unicode
    /

Create a code object for a frozen module.
[clinic start generated code]*/

static PyObject *
_imp_get_frozen_object_impl(PyObject *module, PyObject *name)
/*[clinic end generated code: output=2568cc5b7aa0da63 input=ed689bc05358fdbd]*/
{
    return get_frozen_object(name);
}

/*[clinic input]
_imp.is_frozen_package

    name: unicode
    /

Returns True if the module name is of a frozen package.
[clinic start generated code]*/

static PyObject *
_imp_is_frozen_package_impl(PyObject *module, PyObject *name)
/*[clinic end generated code: output=e70cbdb45784a1c9 input=81b6cdecd080fbb8]*/
{
    return is_frozen_package(name);
}

/*[clinic input]
_imp.is_builtin

    name: unicode
    /

Returns True if the module name corresponds to a built-in module.
[clinic start generated code]*/

static PyObject *
_imp_is_builtin_impl(PyObject *module, PyObject *name)
/*[clinic end generated code: output=3bfd1162e2d3be82 input=86befdac021dd1c7]*/
{
    return PyLong_FromLong(is_builtin(name));
}

/*[clinic input]
_imp.is_frozen

    name: unicode
    /

Returns True if the module name corresponds to a frozen module.
[clinic start generated code]*/

static PyObject *
_imp_is_frozen_impl(PyObject *module, PyObject *name)
/*[clinic end generated code: output=01f408f5ec0f2577 input=7301dbca1897d66b]*/
{
    const struct _frozen *p;

    p = find_frozen(name);
    return PyBool_FromLong((long) (p == NULL ? 0 : p->size));
}

/* Common implementation for _imp.exec_dynamic and _imp.exec_builtin */
static int
exec_builtin_or_dynamic(PyObject *mod) {
    PyModuleDef *def;
    void *state;

    if (!PyModule_Check(mod)) {
        return 0;
    }

    def = PyModule_GetDef(mod);
    if (def == NULL) {
        return 0;
    }

    state = PyModule_GetState(mod);
    if (state) {
        /* Already initialized; skip reload */
        return 0;
    }

    return PyModule_ExecDef(mod, def);
}

#ifdef HAVE_DYNAMIC_LOADING

/*[clinic input]
_imp.create_dynamic

    spec: object
    file: object = NULL
    /

Create an extension module.
[clinic start generated code]*/

static PyObject *
_imp_create_dynamic_impl(PyObject *module, PyObject *spec, PyObject *file)
/*[clinic end generated code: output=83249b827a4fde77 input=c31b954f4cf4e09d]*/
{
    PyObject *mod, *name, *path;
    FILE *fp;

    name = PyObject_GetAttrString(spec, "name");
    if (name == NULL) {
        return NULL;
    }

    path = PyObject_GetAttrString(spec, "origin");
    if (path == NULL) {
        Py_DECREF(name);
        return NULL;
    }

    mod = _PyImport_FindExtensionObject(name, path);
    if (mod != NULL) {
        Py_DECREF(name);
        Py_DECREF(path);
        Py_INCREF(mod);
        return mod;
    }

    if (file != NULL) {
        fp = _Py_fopen_obj(path, "r");
        if (fp == NULL) {
            Py_DECREF(name);
            Py_DECREF(path);
            return NULL;
        }
    }
    else
        fp = NULL;

    mod = _PyImport_LoadDynamicModuleWithSpec(spec, fp);

    Py_DECREF(name);
    Py_DECREF(path);
    if (fp)
        fclose(fp);
    return mod;
}

/*[clinic input]
_imp.exec_dynamic -> int

    mod: object
    /

Initialize an extension module.
[clinic start generated code]*/

static int
_imp_exec_dynamic_impl(PyObject *module, PyObject *mod)
/*[clinic end generated code: output=f5720ac7b465877d input=9fdbfcb250280d3a]*/
{
    return exec_builtin_or_dynamic(mod);
}


#endif /* HAVE_DYNAMIC_LOADING */

/*[clinic input]
_imp.exec_builtin -> int

    mod: object
    /

Initialize a built-in module.
[clinic start generated code]*/

static int
_imp_exec_builtin_impl(PyObject *module, PyObject *mod)
/*[clinic end generated code: output=0262447b240c038e input=7beed5a2f12a60ca]*/
{
    return exec_builtin_or_dynamic(mod);
}

/*[clinic input]
dump buffer
[clinic start generated code]*/
/*[clinic end generated code: output=da39a3ee5e6b4b0d input=524ce2e021e4eba6]*/


PyDoc_STRVAR(doc_imp,
"(Extremely) low-level import machinery bits as used by importlib and imp.");

static PyMethodDef imp_methods[] = {
    _IMP_EXTENSION_SUFFIXES_METHODDEF
    _IMP_LOCK_HELD_METHODDEF
    _IMP_ACQUIRE_LOCK_METHODDEF
    _IMP_RELEASE_LOCK_METHODDEF
    _IMP_GET_FROZEN_OBJECT_METHODDEF
    _IMP_IS_FROZEN_PACKAGE_METHODDEF
    _IMP_CREATE_BUILTIN_METHODDEF
    _IMP_INIT_FROZEN_METHODDEF
    _IMP_IS_BUILTIN_METHODDEF
    _IMP_IS_FROZEN_METHODDEF
    _IMP_CREATE_DYNAMIC_METHODDEF
    _IMP_EXEC_DYNAMIC_METHODDEF
    _IMP_EXEC_BUILTIN_METHODDEF
    _IMP__FIX_CO_FILENAME_METHODDEF
    {NULL, NULL}  /* sentinel */
};


static struct PyModuleDef impmodule = {
    PyModuleDef_HEAD_INIT,
    "_imp",
    doc_imp,
    0,
    imp_methods,
    NULL,
    NULL,
    NULL,
    NULL
};

PyMODINIT_FUNC
PyInit_imp(void)
{
    PyObject *m, *d;

    m = PyModule_Create(&impmodule);
    if (m == NULL)
        goto failure;
    d = PyModule_GetDict(m);
    if (d == NULL)
        goto failure;

    return m;
  failure:
    Py_XDECREF(m);
    return NULL;
}


/* API for embedding applications that want to add their own entries
   to the table of built-in modules.  This should normally be called
   *before* Py_Initialize().  When the table resize fails, -1 is
   returned and the existing table is unchanged.

   After a similar function by Just van Rossum. */

int
PyImport_ExtendInittab(struct _inittab *newtab)
{
    static struct _inittab *our_copy = NULL;
    struct _inittab *p;
    int i, n;

    /* Count the number of entries in both tables */
    for (n = 0; newtab[n].name != NULL; n++)
        ;
    if (n == 0)
        return 0; /* Nothing to do */
    for (i = 0; PyImport_Inittab[i].name != NULL; i++)
        ;

    /* Allocate new memory for the combined table */
    p = our_copy;
    PyMem_RESIZE(p, struct _inittab, i+n+1);
    if (p == NULL)
        return -1;

    /* Copy the tables into the new memory */
    if (our_copy != PyImport_Inittab)
        memcpy(p, PyImport_Inittab, (i+1) * sizeof(struct _inittab));
    PyImport_Inittab = our_copy = p;
    memcpy(p+i, newtab, (n+1) * sizeof(struct _inittab));

    return 0;
}

/* Shorthand to add a single entry given a name and a function */

int
PyImport_AppendInittab(const char *name, PyObject* (*initfunc)(void))
{
    struct _inittab newtab[2];

    memset(newtab, '\0', sizeof newtab);

    newtab[0].name = name;
    newtab[0].initfunc = initfunc;

    return PyImport_ExtendInittab(newtab);
}

#ifdef __cplusplus
}
#endif<|MERGE_RESOLUTION|>--- conflicted
+++ resolved
@@ -1319,14 +1319,7 @@
 
         if (in_importlib &&
             (always_trim ||
-<<<<<<< HEAD
-             PyUnicode_CompareWithASCIIString(code->co_name,
-                                              remove_frames) == 0)) {
-=======
              _PyUnicode_EqualToASCIIString(code->co_name, remove_frames))) {
-            PyObject *tmp = *outer_link;
-            *outer_link = next;
->>>>>>> f4934ea7
             Py_XINCREF(next);
             Py_XSETREF(*outer_link, next);
             prev_link = outer_link;
