/* Built-in functions */

#include "Python.h"
#include "Python-ast.h"

#include "node.h"
#include "code.h"

#include "asdl.h"
#include "ast.h"

#include <ctype.h>

#ifdef HAVE_LANGINFO_H
#include <langinfo.h>   /* CODESET */
#endif

/* The default encoding used by the platform file system APIs
   Can remain NULL for all platforms that don't have such a concept

   Don't forget to modify PyUnicode_DecodeFSDefault() if you touch any of the
   values for Py_FileSystemDefaultEncoding!
*/
#ifdef HAVE_MBCS
const char *Py_FileSystemDefaultEncoding = "mbcs";
int Py_HasFileSystemDefaultEncoding = 1;
#elif defined(__APPLE__)
const char *Py_FileSystemDefaultEncoding = "utf-8";
int Py_HasFileSystemDefaultEncoding = 1;
#else
const char *Py_FileSystemDefaultEncoding = NULL; /* set by initfsencoding() */
int Py_HasFileSystemDefaultEncoding = 0;
#endif

_Py_IDENTIFIER(__builtins__);
_Py_IDENTIFIER(__dict__);
_Py_IDENTIFIER(__prepare__);
_Py_IDENTIFIER(__round__);
_Py_IDENTIFIER(encoding);
_Py_IDENTIFIER(errors);
_Py_IDENTIFIER(fileno);
_Py_IDENTIFIER(flush);
_Py_IDENTIFIER(metaclass);
_Py_IDENTIFIER(sort);
_Py_IDENTIFIER(stdin);
_Py_IDENTIFIER(stdout);
_Py_IDENTIFIER(stderr);

#include "clinic/bltinmodule.c.h"

/* AC: cannot convert yet, waiting for *args support */
static PyObject *
builtin___build_class__(PyObject *self, PyObject *args, PyObject *kwds)
{
    PyObject *func, *name, *bases, *mkw, *meta, *winner, *prep, *ns, *cell;
    PyObject *cls = NULL;
    Py_ssize_t nargs;
    int isclass = 0;   /* initialize to prevent gcc warning */

    assert(args != NULL);
    if (!PyTuple_Check(args)) {
        PyErr_SetString(PyExc_TypeError,
                        "__build_class__: args is not a tuple");
        return NULL;
    }
    nargs = PyTuple_GET_SIZE(args);
    if (nargs < 2) {
        PyErr_SetString(PyExc_TypeError,
                        "__build_class__: not enough arguments");
        return NULL;
    }
    func = PyTuple_GET_ITEM(args, 0); /* Better be callable */
    if (!PyFunction_Check(func)) {
        PyErr_SetString(PyExc_TypeError,
                        "__build_class__: func must be a function");
        return NULL;
    }
    name = PyTuple_GET_ITEM(args, 1);
    if (!PyUnicode_Check(name)) {
        PyErr_SetString(PyExc_TypeError,
                        "__build_class__: name is not a string");
        return NULL;
    }
    bases = PyTuple_GetSlice(args, 2, nargs);
    if (bases == NULL)
        return NULL;

    if (kwds == NULL) {
        meta = NULL;
        mkw = NULL;
    }
    else {
        mkw = PyDict_Copy(kwds); /* Don't modify kwds passed in! */
        if (mkw == NULL) {
            Py_DECREF(bases);
            return NULL;
        }
        meta = _PyDict_GetItemId(mkw, &PyId_metaclass);
        if (meta != NULL) {
            Py_INCREF(meta);
            if (_PyDict_DelItemId(mkw, &PyId_metaclass) < 0) {
                Py_DECREF(meta);
                Py_DECREF(mkw);
                Py_DECREF(bases);
                return NULL;
            }
            /* metaclass is explicitly given, check if it's indeed a class */
            isclass = PyType_Check(meta);
        }
    }
    if (meta == NULL) {
        /* if there are no bases, use type: */
        if (PyTuple_GET_SIZE(bases) == 0) {
            meta = (PyObject *) (&PyType_Type);
        }
        /* else get the type of the first base */
        else {
            PyObject *base0 = PyTuple_GET_ITEM(bases, 0);
            meta = (PyObject *) (base0->ob_type);
        }
        Py_INCREF(meta);
        isclass = 1;  /* meta is really a class */
    }

    if (isclass) {
        /* meta is really a class, so check for a more derived
           metaclass, or possible metaclass conflicts: */
        winner = (PyObject *)_PyType_CalculateMetaclass((PyTypeObject *)meta,
                                                        bases);
        if (winner == NULL) {
            Py_DECREF(meta);
            Py_XDECREF(mkw);
            Py_DECREF(bases);
            return NULL;
        }
        if (winner != meta) {
            Py_DECREF(meta);
            meta = winner;
            Py_INCREF(meta);
        }
    }
    /* else: meta is not a class, so we cannot do the metaclass
       calculation, so we will use the explicitly given object as it is */
    prep = _PyObject_GetAttrId(meta, &PyId___prepare__);
    if (prep == NULL) {
        if (PyErr_ExceptionMatches(PyExc_AttributeError)) {
            PyErr_Clear();
            ns = PyDict_New();
        }
        else {
            Py_DECREF(meta);
            Py_XDECREF(mkw);
            Py_DECREF(bases);
            return NULL;
        }
    }
    else {
        PyObject *pargs = PyTuple_Pack(2, name, bases);
        if (pargs == NULL) {
            Py_DECREF(prep);
            Py_DECREF(meta);
            Py_XDECREF(mkw);
            Py_DECREF(bases);
            return NULL;
        }
        ns = PyEval_CallObjectWithKeywords(prep, pargs, mkw);
        Py_DECREF(pargs);
        Py_DECREF(prep);
    }
    if (ns == NULL) {
        Py_DECREF(meta);
        Py_XDECREF(mkw);
        Py_DECREF(bases);
        return NULL;
    }
    cell = PyEval_EvalCodeEx(PyFunction_GET_CODE(func), PyFunction_GET_GLOBALS(func), ns,
                             NULL, 0, NULL, 0, NULL, 0, NULL,
                             PyFunction_GET_CLOSURE(func));
    if (cell != NULL) {
        PyObject *margs;
        margs = PyTuple_Pack(3, name, bases, ns);
        if (margs != NULL) {
            cls = PyEval_CallObjectWithKeywords(meta, margs, mkw);
            Py_DECREF(margs);
        }
        if (cls != NULL && PyCell_Check(cell))
            PyCell_Set(cell, cls);
        Py_DECREF(cell);
    }
    Py_DECREF(ns);
    Py_DECREF(meta);
    Py_XDECREF(mkw);
    Py_DECREF(bases);
    return cls;
}

PyDoc_STRVAR(build_class_doc,
"__build_class__(func, name, *bases, metaclass=None, **kwds) -> class\n\
\n\
Internal helper function used by the class statement.");

static PyObject *
builtin___import__(PyObject *self, PyObject *args, PyObject *kwds)
{
    static char *kwlist[] = {"name", "globals", "locals", "fromlist",
                             "level", 0};
    PyObject *name, *globals = NULL, *locals = NULL, *fromlist = NULL;
    int level = 0;

    if (!PyArg_ParseTupleAndKeywords(args, kwds, "U|OOOi:__import__",
                    kwlist, &name, &globals, &locals, &fromlist, &level))
        return NULL;
    return PyImport_ImportModuleLevelObject(name, globals, locals,
                                            fromlist, level);
}

PyDoc_STRVAR(import_doc,
"__import__(name, globals=None, locals=None, fromlist=(), level=0) -> module\n\
\n\
Import a module. Because this function is meant for use by the Python\n\
interpreter and not for general use it is better to use\n\
importlib.import_module() to programmatically import a module.\n\
\n\
The globals argument is only used to determine the context;\n\
they are not modified.  The locals argument is unused.  The fromlist\n\
should be a list of names to emulate ``from name import ...'', or an\n\
empty list to emulate ``import name''.\n\
When importing a module from a package, note that __import__('A.B', ...)\n\
returns package A when fromlist is empty, but its submodule B when\n\
fromlist is not empty.  Level is used to determine whether to perform \n\
absolute or relative imports. 0 is absolute while a positive number\n\
is the number of parent directories to search relative to the current module.");


/*[clinic input]
abs as builtin_abs

    x: object
    /

Return the absolute value of the argument.
[clinic start generated code]*/

static PyObject *
builtin_abs(PyModuleDef *module, PyObject *x)
/*[clinic end generated code: output=6833047c493ecea2 input=bed4ca14e29c20d1]*/
{
    return PyNumber_Absolute(x);
}

/*[clinic input]
all as builtin_all

    iterable: object
    /

Return True if bool(x) is True for all values x in the iterable.

If the iterable is empty, return True.
[clinic start generated code]*/

static PyObject *
builtin_all(PyModuleDef *module, PyObject *iterable)
/*[clinic end generated code: output=089e6d1b7bde27b1 input=1a7c5d1bc3438a21]*/
{
    PyObject *it, *item;
    PyObject *(*iternext)(PyObject *);
    int cmp;

    it = PyObject_GetIter(iterable);
    if (it == NULL)
        return NULL;
    iternext = *Py_TYPE(it)->tp_iternext;

    for (;;) {
        item = iternext(it);
        if (item == NULL)
            break;
        cmp = PyObject_IsTrue(item);
        Py_DECREF(item);
        if (cmp < 0) {
            Py_DECREF(it);
            return NULL;
        }
        if (cmp == 0) {
            Py_DECREF(it);
            Py_RETURN_FALSE;
        }
    }
    Py_DECREF(it);
    if (PyErr_Occurred()) {
        if (PyErr_ExceptionMatches(PyExc_StopIteration))
            PyErr_Clear();
        else
            return NULL;
    }
    Py_RETURN_TRUE;
}

/*[clinic input]
any as builtin_any

    iterable: object
    /

Return True if bool(x) is True for any x in the iterable.

If the iterable is empty, return False.
[clinic start generated code]*/

static PyObject *
builtin_any(PyModuleDef *module, PyObject *iterable)
/*[clinic end generated code: output=1be994b2c2307492 input=41d7451c23384f24]*/
{
    PyObject *it, *item;
    PyObject *(*iternext)(PyObject *);
    int cmp;

    it = PyObject_GetIter(iterable);
    if (it == NULL)
        return NULL;
    iternext = *Py_TYPE(it)->tp_iternext;

    for (;;) {
        item = iternext(it);
        if (item == NULL)
            break;
        cmp = PyObject_IsTrue(item);
        Py_DECREF(item);
        if (cmp < 0) {
            Py_DECREF(it);
            return NULL;
        }
        if (cmp == 1) {
            Py_DECREF(it);
            Py_RETURN_TRUE;
        }
    }
    Py_DECREF(it);
    if (PyErr_Occurred()) {
        if (PyErr_ExceptionMatches(PyExc_StopIteration))
            PyErr_Clear();
        else
            return NULL;
    }
    Py_RETURN_FALSE;
}

/*[clinic input]
ascii as builtin_ascii

    obj: object
    /

Return an ASCII-only representation of an object.

As repr(), return a string containing a printable representation of an
object, but escape the non-ASCII characters in the string returned by
repr() using \\x, \\u or \\U escapes. This generates a string similar
to that returned by repr() in Python 2.
[clinic start generated code]*/

static PyObject *
builtin_ascii(PyModuleDef *module, PyObject *obj)
/*[clinic end generated code: output=d4e862c48af2a933 input=4c62732e1b3a3cc9]*/
{
    return PyObject_ASCII(obj);
}


/*[clinic input]
bin as builtin_bin

    number: object
    /

Return the binary representation of an integer.

   >>> bin(2796202)
   '0b1010101010101010101010'
[clinic start generated code]*/

static PyObject *
builtin_bin(PyModuleDef *module, PyObject *number)
/*[clinic end generated code: output=25ee26c6cf3bbb54 input=53f8a0264bacaf90]*/
{
    return PyNumber_ToBase(number, 2);
}


/*[clinic input]
callable as builtin_callable

    obj: object
    /

Return whether the object is callable (i.e., some kind of function).

Note that classes are callable, as are instances of classes with a
__call__() method.
[clinic start generated code]*/

static PyObject *
builtin_callable(PyModuleDef *module, PyObject *obj)
/*[clinic end generated code: output=f4df2ce92364b656 input=1423bab99cc41f58]*/
{
    return PyBool_FromLong((long)PyCallable_Check(obj));
}


typedef struct {
    PyObject_HEAD
    PyObject *func;
    PyObject *it;
} filterobject;

static PyObject *
filter_new(PyTypeObject *type, PyObject *args, PyObject *kwds)
{
    PyObject *func, *seq;
    PyObject *it;
    filterobject *lz;

    if (type == &PyFilter_Type && !_PyArg_NoKeywords("filter()", kwds))
        return NULL;

    if (!PyArg_UnpackTuple(args, "filter", 2, 2, &func, &seq))
        return NULL;

    /* Get iterator. */
    it = PyObject_GetIter(seq);
    if (it == NULL)
        return NULL;

    /* create filterobject structure */
    lz = (filterobject *)type->tp_alloc(type, 0);
    if (lz == NULL) {
        Py_DECREF(it);
        return NULL;
    }
    Py_INCREF(func);
    lz->func = func;
    lz->it = it;

    return (PyObject *)lz;
}

static void
filter_dealloc(filterobject *lz)
{
    PyObject_GC_UnTrack(lz);
    Py_XDECREF(lz->func);
    Py_XDECREF(lz->it);
    Py_TYPE(lz)->tp_free(lz);
}

static int
filter_traverse(filterobject *lz, visitproc visit, void *arg)
{
    Py_VISIT(lz->it);
    Py_VISIT(lz->func);
    return 0;
}

static PyObject *
filter_next(filterobject *lz)
{
    PyObject *item;
    PyObject *it = lz->it;
    long ok;
    PyObject *(*iternext)(PyObject *);

    iternext = *Py_TYPE(it)->tp_iternext;
    for (;;) {
        item = iternext(it);
        if (item == NULL)
            return NULL;

        if (lz->func == Py_None || lz->func == (PyObject *)&PyBool_Type) {
            ok = PyObject_IsTrue(item);
        } else {
            PyObject *good;
            good = PyObject_CallFunctionObjArgs(lz->func,
                                                item, NULL);
            if (good == NULL) {
                Py_DECREF(item);
                return NULL;
            }
            ok = PyObject_IsTrue(good);
            Py_DECREF(good);
        }
        if (ok > 0)
            return item;
        Py_DECREF(item);
        if (ok < 0)
            return NULL;
    }
}

static PyObject *
filter_reduce(filterobject *lz)
{
    return Py_BuildValue("O(OO)", Py_TYPE(lz), lz->func, lz->it);
}

PyDoc_STRVAR(reduce_doc, "Return state information for pickling.");

static PyMethodDef filter_methods[] = {
    {"__reduce__",   (PyCFunction)filter_reduce,   METH_NOARGS, reduce_doc},
    {NULL,           NULL}           /* sentinel */
};

PyDoc_STRVAR(filter_doc,
"filter(function or None, iterable) --> filter object\n\
\n\
Return an iterator yielding those items of iterable for which function(item)\n\
is true. If function is None, return the items that are true.");

PyTypeObject PyFilter_Type = {
    PyVarObject_HEAD_INIT(&PyType_Type, 0)
    "filter",                           /* tp_name */
    sizeof(filterobject),               /* tp_basicsize */
    0,                                  /* tp_itemsize */
    /* methods */
    (destructor)filter_dealloc,         /* tp_dealloc */
    0,                                  /* tp_print */
    0,                                  /* tp_getattr */
    0,                                  /* tp_setattr */
    0,                                  /* tp_reserved */
    0,                                  /* tp_repr */
    0,                                  /* tp_as_number */
    0,                                  /* tp_as_sequence */
    0,                                  /* tp_as_mapping */
    0,                                  /* tp_hash */
    0,                                  /* tp_call */
    0,                                  /* tp_str */
    PyObject_GenericGetAttr,            /* tp_getattro */
    0,                                  /* tp_setattro */
    0,                                  /* tp_as_buffer */
    Py_TPFLAGS_DEFAULT | Py_TPFLAGS_HAVE_GC |
        Py_TPFLAGS_BASETYPE,            /* tp_flags */
    filter_doc,                         /* tp_doc */
    (traverseproc)filter_traverse,      /* tp_traverse */
    0,                                  /* tp_clear */
    0,                                  /* tp_richcompare */
    0,                                  /* tp_weaklistoffset */
    PyObject_SelfIter,                  /* tp_iter */
    (iternextfunc)filter_next,          /* tp_iternext */
    filter_methods,                     /* tp_methods */
    0,                                  /* tp_members */
    0,                                  /* tp_getset */
    0,                                  /* tp_base */
    0,                                  /* tp_dict */
    0,                                  /* tp_descr_get */
    0,                                  /* tp_descr_set */
    0,                                  /* tp_dictoffset */
    0,                                  /* tp_init */
    PyType_GenericAlloc,                /* tp_alloc */
    filter_new,                         /* tp_new */
    PyObject_GC_Del,                    /* tp_free */
};


/*[clinic input]
format as builtin_format

    value: object
    format_spec: unicode(c_default="NULL") = ''
    /

Return value.__format__(format_spec)

format_spec defaults to the empty string
[clinic start generated code]*/

static PyObject *
builtin_format_impl(PyModuleDef *module, PyObject *value,
                    PyObject *format_spec)
/*[clinic end generated code: output=4341fd78a5f01764 input=6325e751a1b29b86]*/
{
    return PyObject_Format(value, format_spec);
}

/*[clinic input]
chr as builtin_chr

    i: int
    /

Return a Unicode string of one character with ordinal i; 0 <= i <= 0x10ffff.
[clinic start generated code]*/

static PyObject *
builtin_chr_impl(PyModuleDef *module, int i)
/*[clinic end generated code: output=67fe4d87e690f373 input=3f604ef45a70750d]*/
{
    return PyUnicode_FromOrdinal(i);
}


static const char *
source_as_string(PyObject *cmd, const char *funcname, const char *what, PyCompilerFlags *cf, PyObject **cmd_copy)
{
    const char *str;
    Py_ssize_t size;
    Py_buffer view;

    *cmd_copy = NULL;
    if (PyUnicode_Check(cmd)) {
        cf->cf_flags |= PyCF_IGNORE_COOKIE;
        str = PyUnicode_AsUTF8AndSize(cmd, &size);
        if (str == NULL)
            return NULL;
    }
    else if (PyBytes_Check(cmd)) {
        str = PyBytes_AS_STRING(cmd);
        size = PyBytes_GET_SIZE(cmd);
    }
    else if (PyByteArray_Check(cmd)) {
        str = PyByteArray_AS_STRING(cmd);
        size = PyByteArray_GET_SIZE(cmd);
    }
    else if (PyObject_GetBuffer(cmd, &view, PyBUF_SIMPLE) == 0) {
        /* Copy to NUL-terminated buffer. */
        *cmd_copy = PyBytes_FromStringAndSize(
            (const char *)view.buf, view.len);
        PyBuffer_Release(&view);
        if (*cmd_copy == NULL) {
            return NULL;
        }
        str = PyBytes_AS_STRING(*cmd_copy);
        size = PyBytes_GET_SIZE(*cmd_copy);
    }
    else {
        PyErr_Format(PyExc_TypeError,
          "%s() arg 1 must be a %s object",
          funcname, what);
        return NULL;
    }

    if (strlen(str) != (size_t)size) {
        PyErr_SetString(PyExc_ValueError,
                        "source code string cannot contain null bytes");
        Py_CLEAR(*cmd_copy);
        return NULL;
    }
    return str;
}

/*[clinic input]
compile as builtin_compile

    source: object
    filename: object(converter="PyUnicode_FSDecoder")
    mode: str
    flags: int = 0
    dont_inherit: int(c_default="0") = False
    optimize: int = -1

Compile source into a code object that can be executed by exec() or eval().

The source code may represent a Python module, statement or expression.
The filename will be used for run-time error messages.
The mode must be 'exec' to compile a module, 'single' to compile a
single (interactive) statement, or 'eval' to compile an expression.
The flags argument, if present, controls which future statements influence
the compilation of the code.
The dont_inherit argument, if true, stops the compilation inheriting
the effects of any future statements in effect in the code calling
compile; if absent or false these statements do influence the compilation,
in addition to any features explicitly specified.
[clinic start generated code]*/

static PyObject *
builtin_compile_impl(PyModuleDef *module, PyObject *source,
                     PyObject *filename, const char *mode, int flags,
                     int dont_inherit, int optimize)
/*[clinic end generated code: output=31881762c1bb90c4 input=9d53e8cfb3c86414]*/
{
    PyObject *cmd_copy;
    const char *str;
    int compile_mode = -1;
    int is_ast;
    PyCompilerFlags cf;
    int start[] = {Py_file_input, Py_eval_input, Py_single_input};
    PyObject *result;

    cf.cf_flags = flags | PyCF_SOURCE_IS_UTF8;

    if (flags &
        ~(PyCF_MASK | PyCF_MASK_OBSOLETE | PyCF_DONT_IMPLY_DEDENT | PyCF_ONLY_AST))
    {
        PyErr_SetString(PyExc_ValueError,
                        "compile(): unrecognised flags");
        goto error;
    }
    /* XXX Warn if (supplied_flags & PyCF_MASK_OBSOLETE) != 0? */

    if (optimize < -1 || optimize > 2) {
        PyErr_SetString(PyExc_ValueError,
                        "compile(): invalid optimize value");
        goto error;
    }

    if (!dont_inherit) {
        PyEval_MergeCompilerFlags(&cf);
    }

    if (strcmp(mode, "exec") == 0)
        compile_mode = 0;
    else if (strcmp(mode, "eval") == 0)
        compile_mode = 1;
    else if (strcmp(mode, "single") == 0)
        compile_mode = 2;
    else {
        PyErr_SetString(PyExc_ValueError,
                        "compile() mode must be 'exec', 'eval' or 'single'");
        goto error;
    }

    is_ast = PyAST_Check(source);
    if (is_ast == -1)
        goto error;
    if (is_ast) {
        if (flags & PyCF_ONLY_AST) {
            Py_INCREF(source);
            result = source;
        }
        else {
            PyArena *arena;
            mod_ty mod;

            arena = PyArena_New();
            if (arena == NULL)
                goto error;
            mod = PyAST_obj2mod(source, arena, compile_mode);
            if (mod == NULL) {
                PyArena_Free(arena);
                goto error;
            }
            if (!PyAST_Validate(mod)) {
                PyArena_Free(arena);
                goto error;
            }
            result = (PyObject*)PyAST_CompileObject(mod, filename,
                                                    &cf, optimize, arena);
            PyArena_Free(arena);
        }
        goto finally;
    }

<<<<<<< HEAD
    str = source_as_string(source, "compile", "string, bytes or AST", &cf, &view);
    if (str == NULL)
        goto error;

    result = Py_CompileStringObject(str, filename, start[compile_mode], &cf, optimize);
    PyBuffer_Release(&view);
=======
    str = source_as_string(cmd, "compile", "string, bytes or AST", &cf, &cmd_copy);
    if (str == NULL)
        goto error;

    result = Py_CompileStringObject(str, filename, start[mode], &cf, optimize);
    Py_XDECREF(cmd_copy);
>>>>>>> eeb896c4
    goto finally;

error:
    result = NULL;
finally:
    Py_DECREF(filename);
    return result;
}

/* AC: cannot convert yet, as needs PEP 457 group support in inspect */
static PyObject *
builtin_dir(PyObject *self, PyObject *args)
{
    PyObject *arg = NULL;

    if (!PyArg_UnpackTuple(args, "dir", 0, 1, &arg))
        return NULL;
    return PyObject_Dir(arg);
}

PyDoc_STRVAR(dir_doc,
"dir([object]) -> list of strings\n"
"\n"
"If called without an argument, return the names in the current scope.\n"
"Else, return an alphabetized list of names comprising (some of) the attributes\n"
"of the given object, and of attributes reachable from it.\n"
"If the object supplies a method named __dir__, it will be used; otherwise\n"
"the default dir() logic is used and returns:\n"
"  for a module object: the module's attributes.\n"
"  for a class object:  its attributes, and recursively the attributes\n"
"    of its bases.\n"
"  for any other object: its attributes, its class's attributes, and\n"
"    recursively the attributes of its class's base classes.");

/*[clinic input]
divmod as builtin_divmod

    x: object
    y: object
    /

Return the tuple ((x-x%y)/y, x%y).  Invariant: div*y + mod == x.
[clinic start generated code]*/

static PyObject *
builtin_divmod_impl(PyModuleDef *module, PyObject *x, PyObject *y)
/*[clinic end generated code: output=9ad0076120ebf9ac input=7fdb15f8a97a5fe7]*/
{
    return PyNumber_Divmod(x, y);
}


/*[clinic input]
eval as builtin_eval

    source: object
    globals: object = None
    locals: object = None
    /

Evaluate the given source in the context of globals and locals.

The source may be a string representing a Python expression
or a code object as returned by compile().
The globals must be a dictionary and locals can be any mapping,
defaulting to the current globals and locals.
If only globals is given, locals defaults to it.
[clinic start generated code]*/

static PyObject *
builtin_eval_impl(PyModuleDef *module, PyObject *source, PyObject *globals,
                  PyObject *locals)
/*[clinic end generated code: output=7284501fb7b4d666 input=11ee718a8640e527]*/
{
<<<<<<< HEAD
    PyObject *result, *tmp = NULL;
    Py_buffer view = {NULL, NULL};
=======
    PyObject *cmd, *result, *cmd_copy;
    PyObject *globals = Py_None, *locals = Py_None;
>>>>>>> eeb896c4
    const char *str;
    PyCompilerFlags cf;

    if (locals != Py_None && !PyMapping_Check(locals)) {
        PyErr_SetString(PyExc_TypeError, "locals must be a mapping");
        return NULL;
    }
    if (globals != Py_None && !PyDict_Check(globals)) {
        PyErr_SetString(PyExc_TypeError, PyMapping_Check(globals) ?
            "globals must be a real dict; try eval(expr, {}, mapping)"
            : "globals must be a dict");
        return NULL;
    }
    if (globals == Py_None) {
        globals = PyEval_GetGlobals();
        if (locals == Py_None) {
            locals = PyEval_GetLocals();
            if (locals == NULL)
                return NULL;
        }
    }
    else if (locals == Py_None)
        locals = globals;

    if (globals == NULL || locals == NULL) {
        PyErr_SetString(PyExc_TypeError,
            "eval must be given globals and locals "
            "when called without a frame");
        return NULL;
    }

    if (_PyDict_GetItemId(globals, &PyId___builtins__) == NULL) {
        if (_PyDict_SetItemId(globals, &PyId___builtins__,
                              PyEval_GetBuiltins()) != 0)
            return NULL;
    }

    if (PyCode_Check(source)) {
        if (PyCode_GetNumFree((PyCodeObject *)source) > 0) {
            PyErr_SetString(PyExc_TypeError,
        "code object passed to eval() may not contain free variables");
            return NULL;
        }
        return PyEval_EvalCode(source, globals, locals);
    }

    cf.cf_flags = PyCF_SOURCE_IS_UTF8;
<<<<<<< HEAD
    str = source_as_string(source, "eval", "string, bytes or code", &cf, &view);
=======
    str = source_as_string(cmd, "eval", "string, bytes or code", &cf, &cmd_copy);
>>>>>>> eeb896c4
    if (str == NULL)
        return NULL;

    while (*str == ' ' || *str == '\t')
        str++;

    (void)PyEval_MergeCompilerFlags(&cf);
    result = PyRun_StringFlags(str, Py_eval_input, globals, locals, &cf);
    Py_XDECREF(cmd_copy);
    return result;
}

/*[clinic input]
exec as builtin_exec

    source: object
    globals: object = None
    locals: object = None
    /

Execute the given source in the context of globals and locals.

The source may be a string representing one or more Python statements
or a code object as returned by compile().
The globals must be a dictionary and locals can be any mapping,
defaulting to the current globals and locals.
If only globals is given, locals defaults to it.
[clinic start generated code]*/

static PyObject *
builtin_exec_impl(PyModuleDef *module, PyObject *source, PyObject *globals,
                  PyObject *locals)
/*[clinic end generated code: output=83d574ef9d5d0b46 input=01ca3e1c01692829]*/
{
    PyObject *v;

    if (globals == Py_None) {
        globals = PyEval_GetGlobals();
        if (locals == Py_None) {
            locals = PyEval_GetLocals();
            if (locals == NULL)
                return NULL;
        }
        if (!globals || !locals) {
            PyErr_SetString(PyExc_SystemError,
                            "globals and locals cannot be NULL");
            return NULL;
        }
    }
    else if (locals == Py_None)
        locals = globals;

    if (!PyDict_Check(globals)) {
        PyErr_Format(PyExc_TypeError, "exec() globals must be a dict, not %.100s",
                     globals->ob_type->tp_name);
        return NULL;
    }
    if (!PyMapping_Check(locals)) {
        PyErr_Format(PyExc_TypeError,
            "locals must be a mapping or None, not %.100s",
            locals->ob_type->tp_name);
        return NULL;
    }
    if (_PyDict_GetItemId(globals, &PyId___builtins__) == NULL) {
        if (_PyDict_SetItemId(globals, &PyId___builtins__,
                              PyEval_GetBuiltins()) != 0)
            return NULL;
    }

    if (PyCode_Check(source)) {
        if (PyCode_GetNumFree((PyCodeObject *)source) > 0) {
            PyErr_SetString(PyExc_TypeError,
                "code object passed to exec() may not "
                "contain free variables");
            return NULL;
        }
        v = PyEval_EvalCode(source, globals, locals);
    }
    else {
        PyObject *prog_copy;
        const char *str;
        PyCompilerFlags cf;
        cf.cf_flags = PyCF_SOURCE_IS_UTF8;
<<<<<<< HEAD
        str = source_as_string(source, "exec",
                                       "string, bytes or code", &cf, &view);
=======
        str = source_as_string(prog, "exec",
                                     "string, bytes or code", &cf,
                                     &prog_copy);
>>>>>>> eeb896c4
        if (str == NULL)
            return NULL;
        if (PyEval_MergeCompilerFlags(&cf))
            v = PyRun_StringFlags(str, Py_file_input, globals,
                                  locals, &cf);
        else
            v = PyRun_String(str, Py_file_input, globals, locals);
        Py_XDECREF(prog_copy);
    }
    if (v == NULL)
        return NULL;
    Py_DECREF(v);
    Py_RETURN_NONE;
}


/* AC: cannot convert yet, as needs PEP 457 group support in inspect */
static PyObject *
builtin_getattr(PyObject *self, PyObject *args)
{
    PyObject *v, *result, *dflt = NULL;
    PyObject *name;

    if (!PyArg_UnpackTuple(args, "getattr", 2, 3, &v, &name, &dflt))
        return NULL;

    if (!PyUnicode_Check(name)) {
        PyErr_SetString(PyExc_TypeError,
                        "getattr(): attribute name must be string");
        return NULL;
    }
    result = PyObject_GetAttr(v, name);
    if (result == NULL && dflt != NULL &&
        PyErr_ExceptionMatches(PyExc_AttributeError))
    {
        PyErr_Clear();
        Py_INCREF(dflt);
        result = dflt;
    }
    return result;
}

PyDoc_STRVAR(getattr_doc,
"getattr(object, name[, default]) -> value\n\
\n\
Get a named attribute from an object; getattr(x, 'y') is equivalent to x.y.\n\
When a default argument is given, it is returned when the attribute doesn't\n\
exist; without it, an exception is raised in that case.");


/*[clinic input]
globals as builtin_globals

Return the dictionary containing the current scope's global variables.

NOTE: Updates to this dictionary *will* affect name lookups in the current
global scope and vice-versa.
[clinic start generated code]*/

static PyObject *
builtin_globals_impl(PyModuleDef *module)
/*[clinic end generated code: output=4958645e96dd8138 input=9327576f92bb48ba]*/
{
    PyObject *d;

    d = PyEval_GetGlobals();
    Py_XINCREF(d);
    return d;
}


/*[clinic input]
hasattr as builtin_hasattr

    obj: object
    name: object
    /

Return whether the object has an attribute with the given name.

This is done by calling getattr(obj, name) and catching AttributeError.
[clinic start generated code]*/

static PyObject *
builtin_hasattr_impl(PyModuleDef *module, PyObject *obj, PyObject *name)
/*[clinic end generated code: output=81154fdd63634696 input=0faec9787d979542]*/
{
    PyObject *v;

    if (!PyUnicode_Check(name)) {
        PyErr_SetString(PyExc_TypeError,
                        "hasattr(): attribute name must be string");
        return NULL;
    }
    v = PyObject_GetAttr(obj, name);
    if (v == NULL) {
        if (PyErr_ExceptionMatches(PyExc_AttributeError)) {
            PyErr_Clear();
            Py_RETURN_FALSE;
        }
        return NULL;
    }
    Py_DECREF(v);
    Py_RETURN_TRUE;
}


/* AC: gdb's integration with CPython relies on builtin_id having
 * the *exact* parameter names of "self" and "v", so we ensure we
 * preserve those name rather than using the AC defaults.
 */
/*[clinic input]
id as builtin_id

    self: self(type="PyModuleDef *")
    obj as v: object
    /

Return the identity of an object.

This is guaranteed to be unique among simultaneously existing objects.
(CPython uses the object's memory address.)
[clinic start generated code]*/

static PyObject *
builtin_id(PyModuleDef *self, PyObject *v)
/*[clinic end generated code: output=0aa640785f697f65 input=5a534136419631f4]*/
{
    return PyLong_FromVoidPtr(v);
}


/* map object ************************************************************/

typedef struct {
    PyObject_HEAD
    PyObject *iters;
    PyObject *func;
} mapobject;

static PyObject *
map_new(PyTypeObject *type, PyObject *args, PyObject *kwds)
{
    PyObject *it, *iters, *func;
    mapobject *lz;
    Py_ssize_t numargs, i;

    if (type == &PyMap_Type && !_PyArg_NoKeywords("map()", kwds))
        return NULL;

    numargs = PyTuple_Size(args);
    if (numargs < 2) {
        PyErr_SetString(PyExc_TypeError,
           "map() must have at least two arguments.");
        return NULL;
    }

    iters = PyTuple_New(numargs-1);
    if (iters == NULL)
        return NULL;

    for (i=1 ; i<numargs ; i++) {
        /* Get iterator. */
        it = PyObject_GetIter(PyTuple_GET_ITEM(args, i));
        if (it == NULL) {
            Py_DECREF(iters);
            return NULL;
        }
        PyTuple_SET_ITEM(iters, i-1, it);
    }

    /* create mapobject structure */
    lz = (mapobject *)type->tp_alloc(type, 0);
    if (lz == NULL) {
        Py_DECREF(iters);
        return NULL;
    }
    lz->iters = iters;
    func = PyTuple_GET_ITEM(args, 0);
    Py_INCREF(func);
    lz->func = func;

    return (PyObject *)lz;
}

static void
map_dealloc(mapobject *lz)
{
    PyObject_GC_UnTrack(lz);
    Py_XDECREF(lz->iters);
    Py_XDECREF(lz->func);
    Py_TYPE(lz)->tp_free(lz);
}

static int
map_traverse(mapobject *lz, visitproc visit, void *arg)
{
    Py_VISIT(lz->iters);
    Py_VISIT(lz->func);
    return 0;
}

static PyObject *
map_next(mapobject *lz)
{
    PyObject *val;
    PyObject *argtuple;
    PyObject *result;
    Py_ssize_t numargs, i;

    numargs = PyTuple_Size(lz->iters);
    argtuple = PyTuple_New(numargs);
    if (argtuple == NULL)
        return NULL;

    for (i=0 ; i<numargs ; i++) {
        val = PyIter_Next(PyTuple_GET_ITEM(lz->iters, i));
        if (val == NULL) {
            Py_DECREF(argtuple);
            return NULL;
        }
        PyTuple_SET_ITEM(argtuple, i, val);
    }
    result = PyObject_Call(lz->func, argtuple, NULL);
    Py_DECREF(argtuple);
    return result;
}

static PyObject *
map_reduce(mapobject *lz)
{
    Py_ssize_t numargs = PyTuple_GET_SIZE(lz->iters);
    PyObject *args = PyTuple_New(numargs+1);
    Py_ssize_t i;
    if (args == NULL)
        return NULL;
    Py_INCREF(lz->func);
    PyTuple_SET_ITEM(args, 0, lz->func);
    for (i = 0; i<numargs; i++){
        PyObject *it = PyTuple_GET_ITEM(lz->iters, i);
        Py_INCREF(it);
        PyTuple_SET_ITEM(args, i+1, it);
    }

    return Py_BuildValue("ON", Py_TYPE(lz), args);
}

static PyMethodDef map_methods[] = {
    {"__reduce__",   (PyCFunction)map_reduce,   METH_NOARGS, reduce_doc},
    {NULL,           NULL}           /* sentinel */
};


PyDoc_STRVAR(map_doc,
"map(func, *iterables) --> map object\n\
\n\
Make an iterator that computes the function using arguments from\n\
each of the iterables.  Stops when the shortest iterable is exhausted.");

PyTypeObject PyMap_Type = {
    PyVarObject_HEAD_INIT(&PyType_Type, 0)
    "map",                              /* tp_name */
    sizeof(mapobject),                  /* tp_basicsize */
    0,                                  /* tp_itemsize */
    /* methods */
    (destructor)map_dealloc,            /* tp_dealloc */
    0,                                  /* tp_print */
    0,                                  /* tp_getattr */
    0,                                  /* tp_setattr */
    0,                                  /* tp_reserved */
    0,                                  /* tp_repr */
    0,                                  /* tp_as_number */
    0,                                  /* tp_as_sequence */
    0,                                  /* tp_as_mapping */
    0,                                  /* tp_hash */
    0,                                  /* tp_call */
    0,                                  /* tp_str */
    PyObject_GenericGetAttr,            /* tp_getattro */
    0,                                  /* tp_setattro */
    0,                                  /* tp_as_buffer */
    Py_TPFLAGS_DEFAULT | Py_TPFLAGS_HAVE_GC |
        Py_TPFLAGS_BASETYPE,            /* tp_flags */
    map_doc,                            /* tp_doc */
    (traverseproc)map_traverse,         /* tp_traverse */
    0,                                  /* tp_clear */
    0,                                  /* tp_richcompare */
    0,                                  /* tp_weaklistoffset */
    PyObject_SelfIter,                  /* tp_iter */
    (iternextfunc)map_next,     /* tp_iternext */
    map_methods,                        /* tp_methods */
    0,                                  /* tp_members */
    0,                                  /* tp_getset */
    0,                                  /* tp_base */
    0,                                  /* tp_dict */
    0,                                  /* tp_descr_get */
    0,                                  /* tp_descr_set */
    0,                                  /* tp_dictoffset */
    0,                                  /* tp_init */
    PyType_GenericAlloc,                /* tp_alloc */
    map_new,                            /* tp_new */
    PyObject_GC_Del,                    /* tp_free */
};


/* AC: cannot convert yet, as needs PEP 457 group support in inspect */
static PyObject *
builtin_next(PyObject *self, PyObject *args)
{
    PyObject *it, *res;
    PyObject *def = NULL;

    if (!PyArg_UnpackTuple(args, "next", 1, 2, &it, &def))
        return NULL;
    if (!PyIter_Check(it)) {
        PyErr_Format(PyExc_TypeError,
            "'%.200s' object is not an iterator",
            it->ob_type->tp_name);
        return NULL;
    }

    res = (*it->ob_type->tp_iternext)(it);
    if (res != NULL) {
        return res;
    } else if (def != NULL) {
        if (PyErr_Occurred()) {
            if(!PyErr_ExceptionMatches(PyExc_StopIteration))
                return NULL;
            PyErr_Clear();
        }
        Py_INCREF(def);
        return def;
    } else if (PyErr_Occurred()) {
        return NULL;
    } else {
        PyErr_SetNone(PyExc_StopIteration);
        return NULL;
    }
}

PyDoc_STRVAR(next_doc,
"next(iterator[, default])\n\
\n\
Return the next item from the iterator. If default is given and the iterator\n\
is exhausted, it is returned instead of raising StopIteration.");


/*[clinic input]
setattr as builtin_setattr

    obj: object
    name: object
    value: object
    /

Sets the named attribute on the given object to the specified value.

setattr(x, 'y', v) is equivalent to ``x.y = v''
[clinic start generated code]*/

static PyObject *
builtin_setattr_impl(PyModuleDef *module, PyObject *obj, PyObject *name,
                     PyObject *value)
/*[clinic end generated code: output=d881c655c0f7e34f input=bd2b7ca6875a1899]*/
{
    if (PyObject_SetAttr(obj, name, value) != 0)
        return NULL;
    Py_INCREF(Py_None);
    return Py_None;
}


/*[clinic input]
delattr as builtin_delattr

    obj: object
    name: object
    /

Deletes the named attribute from the given object.

delattr(x, 'y') is equivalent to ``del x.y''
[clinic start generated code]*/

static PyObject *
builtin_delattr_impl(PyModuleDef *module, PyObject *obj, PyObject *name)
/*[clinic end generated code: output=ef653e698a0b4187 input=db16685d6b4b9410]*/
{
    if (PyObject_SetAttr(obj, name, (PyObject *)NULL) != 0)
        return NULL;
    Py_INCREF(Py_None);
    return Py_None;
}


/*[clinic input]
hash as builtin_hash

    obj: object
    /

Return the hash value for the given object.

Two objects that compare equal must also have the same hash value, but the
reverse is not necessarily true.
[clinic start generated code]*/

static PyObject *
builtin_hash(PyModuleDef *module, PyObject *obj)
/*[clinic end generated code: output=1f32ff154c1f751a input=58c48be822bf9c54]*/
{
    Py_hash_t x;

    x = PyObject_Hash(obj);
    if (x == -1)
        return NULL;
    return PyLong_FromSsize_t(x);
}


/*[clinic input]
hex as builtin_hex

    number: object
    /

Return the hexadecimal representation of an integer.

   >>> hex(12648430)
   '0xc0ffee'
[clinic start generated code]*/

static PyObject *
builtin_hex(PyModuleDef *module, PyObject *number)
/*[clinic end generated code: output=618489ce3cbc5858 input=e645aff5fc7d540e]*/
{
    return PyNumber_ToBase(number, 16);
}


/* AC: cannot convert yet, as needs PEP 457 group support in inspect */
static PyObject *
builtin_iter(PyObject *self, PyObject *args)
{
    PyObject *v, *w = NULL;

    if (!PyArg_UnpackTuple(args, "iter", 1, 2, &v, &w))
        return NULL;
    if (w == NULL)
        return PyObject_GetIter(v);
    if (!PyCallable_Check(v)) {
        PyErr_SetString(PyExc_TypeError,
                        "iter(v, w): v must be callable");
        return NULL;
    }
    return PyCallIter_New(v, w);
}

PyDoc_STRVAR(iter_doc,
"iter(iterable) -> iterator\n\
iter(callable, sentinel) -> iterator\n\
\n\
Get an iterator from an object.  In the first form, the argument must\n\
supply its own iterator, or be a sequence.\n\
In the second form, the callable is called until it returns the sentinel.");


/*[clinic input]
len as builtin_len

    obj: object
    /

Return the number of items in a container.
[clinic start generated code]*/

static PyObject *
builtin_len(PyModuleDef *module, PyObject *obj)
/*[clinic end generated code: output=8e5837b6f81d915b input=bc55598da9e9c9b5]*/
{
    Py_ssize_t res;

    res = PyObject_Size(obj);
    if (res < 0 && PyErr_Occurred())
        return NULL;
    return PyLong_FromSsize_t(res);
}


/*[clinic input]
locals as builtin_locals

Return a dictionary containing the current scope's local variables.

NOTE: Whether or not updates to this dictionary will affect name lookups in
the local scope and vice-versa is *implementation dependent* and not
covered by any backwards compatibility guarantees.
[clinic start generated code]*/

static PyObject *
builtin_locals_impl(PyModuleDef *module)
/*[clinic end generated code: output=8b5a41f12e19d13a input=7874018d478d5c4b]*/
{
    PyObject *d;

    d = PyEval_GetLocals();
    Py_XINCREF(d);
    return d;
}


static PyObject *
min_max(PyObject *args, PyObject *kwds, int op)
{
    PyObject *v, *it, *item, *val, *maxitem, *maxval, *keyfunc=NULL;
    PyObject *emptytuple, *defaultval = NULL;
    static char *kwlist[] = {"key", "default", NULL};
    const char *name = op == Py_LT ? "min" : "max";
    const int positional = PyTuple_Size(args) > 1;
    int ret;

    if (positional)
        v = args;
    else if (!PyArg_UnpackTuple(args, name, 1, 1, &v))
        return NULL;

    emptytuple = PyTuple_New(0);
    if (emptytuple == NULL)
        return NULL;
    ret = PyArg_ParseTupleAndKeywords(emptytuple, kwds, "|$OO", kwlist,
                                      &keyfunc, &defaultval);
    Py_DECREF(emptytuple);
    if (!ret)
        return NULL;

    if (positional && defaultval != NULL) {
        PyErr_Format(PyExc_TypeError,
                        "Cannot specify a default for %s() with multiple "
                        "positional arguments", name);
        return NULL;
    }

    it = PyObject_GetIter(v);
    if (it == NULL) {
        return NULL;
    }

    maxitem = NULL; /* the result */
    maxval = NULL;  /* the value associated with the result */
    while (( item = PyIter_Next(it) )) {
        /* get the value from the key function */
        if (keyfunc != NULL) {
            val = PyObject_CallFunctionObjArgs(keyfunc, item, NULL);
            if (val == NULL)
                goto Fail_it_item;
        }
        /* no key function; the value is the item */
        else {
            val = item;
            Py_INCREF(val);
        }

        /* maximum value and item are unset; set them */
        if (maxval == NULL) {
            maxitem = item;
            maxval = val;
        }
        /* maximum value and item are set; update them as necessary */
        else {
            int cmp = PyObject_RichCompareBool(val, maxval, op);
            if (cmp < 0)
                goto Fail_it_item_and_val;
            else if (cmp > 0) {
                Py_DECREF(maxval);
                Py_DECREF(maxitem);
                maxval = val;
                maxitem = item;
            }
            else {
                Py_DECREF(item);
                Py_DECREF(val);
            }
        }
    }
    if (PyErr_Occurred())
        goto Fail_it;
    if (maxval == NULL) {
        assert(maxitem == NULL);
        if (defaultval != NULL) {
            Py_INCREF(defaultval);
            maxitem = defaultval;
        } else {
            PyErr_Format(PyExc_ValueError,
                         "%s() arg is an empty sequence", name);
        }
    }
    else
        Py_DECREF(maxval);
    Py_DECREF(it);
    return maxitem;

Fail_it_item_and_val:
    Py_DECREF(val);
Fail_it_item:
    Py_DECREF(item);
Fail_it:
    Py_XDECREF(maxval);
    Py_XDECREF(maxitem);
    Py_DECREF(it);
    return NULL;
}

/* AC: cannot convert yet, waiting for *args support */
static PyObject *
builtin_min(PyObject *self, PyObject *args, PyObject *kwds)
{
    return min_max(args, kwds, Py_LT);
}

PyDoc_STRVAR(min_doc,
"min(iterable, *[, default=obj, key=func]) -> value\n\
min(arg1, arg2, *args, *[, key=func]) -> value\n\
\n\
With a single iterable argument, return its smallest item. The\n\
default keyword-only argument specifies an object to return if\n\
the provided iterable is empty.\n\
With two or more arguments, return the smallest argument.");


/* AC: cannot convert yet, waiting for *args support */
static PyObject *
builtin_max(PyObject *self, PyObject *args, PyObject *kwds)
{
    return min_max(args, kwds, Py_GT);
}

PyDoc_STRVAR(max_doc,
"max(iterable, *[, default=obj, key=func]) -> value\n\
max(arg1, arg2, *args, *[, key=func]) -> value\n\
\n\
With a single iterable argument, return its biggest item. The\n\
default keyword-only argument specifies an object to return if\n\
the provided iterable is empty.\n\
With two or more arguments, return the largest argument.");


/*[clinic input]
oct as builtin_oct

    number: object
    /

Return the octal representation of an integer.

   >>> oct(342391)
   '0o1234567'
[clinic start generated code]*/

static PyObject *
builtin_oct(PyModuleDef *module, PyObject *number)
/*[clinic end generated code: output=18f701bc6d8f804a input=ad6b274af4016c72]*/
{
    return PyNumber_ToBase(number, 8);
}


/*[clinic input]
ord as builtin_ord

    c: object
    /

Return the Unicode code point for a one-character string.
[clinic start generated code]*/

static PyObject *
builtin_ord(PyModuleDef *module, PyObject *c)
/*[clinic end generated code: output=04fd27272d9462f6 input=3064e5d6203ad012]*/
{
    long ord;
    Py_ssize_t size;

    if (PyBytes_Check(c)) {
        size = PyBytes_GET_SIZE(c);
        if (size == 1) {
            ord = (long)((unsigned char)*PyBytes_AS_STRING(c));
            return PyLong_FromLong(ord);
        }
    }
    else if (PyUnicode_Check(c)) {
        if (PyUnicode_READY(c) == -1)
            return NULL;
        size = PyUnicode_GET_LENGTH(c);
        if (size == 1) {
            ord = (long)PyUnicode_READ_CHAR(c, 0);
            return PyLong_FromLong(ord);
        }
    }
    else if (PyByteArray_Check(c)) {
        /* XXX Hopefully this is temporary */
        size = PyByteArray_GET_SIZE(c);
        if (size == 1) {
            ord = (long)((unsigned char)*PyByteArray_AS_STRING(c));
            return PyLong_FromLong(ord);
        }
    }
    else {
        PyErr_Format(PyExc_TypeError,
                     "ord() expected string of length 1, but " \
                     "%.200s found", c->ob_type->tp_name);
        return NULL;
    }

    PyErr_Format(PyExc_TypeError,
                 "ord() expected a character, "
                 "but string of length %zd found",
                 size);
    return NULL;
}


/*[clinic input]
pow as builtin_pow

    x: object
    y: object
    z: object = None
    /

Equivalent to x**y (with two arguments) or x**y % z (with three arguments)

Some types, such as ints, are able to use a more efficient algorithm when
invoked using the three argument form.
[clinic start generated code]*/

static PyObject *
builtin_pow_impl(PyModuleDef *module, PyObject *x, PyObject *y, PyObject *z)
/*[clinic end generated code: output=1fba268adba9b45f input=653d57d38d41fc07]*/
{
    return PyNumber_Power(x, y, z);
}


/* AC: cannot convert yet, waiting for *args support */
static PyObject *
builtin_print(PyObject *self, PyObject *args, PyObject *kwds)
{
    static char *kwlist[] = {"sep", "end", "file", "flush", 0};
    static PyObject *dummy_args;
    PyObject *sep = NULL, *end = NULL, *file = NULL, *flush = NULL;
    int i, err;

    if (dummy_args == NULL && !(dummy_args = PyTuple_New(0)))
        return NULL;
    if (!PyArg_ParseTupleAndKeywords(dummy_args, kwds, "|OOOO:print",
                                     kwlist, &sep, &end, &file, &flush))
        return NULL;
    if (file == NULL || file == Py_None) {
        file = _PySys_GetObjectId(&PyId_stdout);
        if (file == NULL) {
            PyErr_SetString(PyExc_RuntimeError, "lost sys.stdout");
            return NULL;
        }

        /* sys.stdout may be None when FILE* stdout isn't connected */
        if (file == Py_None)
            Py_RETURN_NONE;
    }

    if (sep == Py_None) {
        sep = NULL;
    }
    else if (sep && !PyUnicode_Check(sep)) {
        PyErr_Format(PyExc_TypeError,
                     "sep must be None or a string, not %.200s",
                     sep->ob_type->tp_name);
        return NULL;
    }
    if (end == Py_None) {
        end = NULL;
    }
    else if (end && !PyUnicode_Check(end)) {
        PyErr_Format(PyExc_TypeError,
                     "end must be None or a string, not %.200s",
                     end->ob_type->tp_name);
        return NULL;
    }

    for (i = 0; i < PyTuple_Size(args); i++) {
        if (i > 0) {
            if (sep == NULL)
                err = PyFile_WriteString(" ", file);
            else
                err = PyFile_WriteObject(sep, file,
                                         Py_PRINT_RAW);
            if (err)
                return NULL;
        }
        err = PyFile_WriteObject(PyTuple_GetItem(args, i), file,
                                 Py_PRINT_RAW);
        if (err)
            return NULL;
    }

    if (end == NULL)
        err = PyFile_WriteString("\n", file);
    else
        err = PyFile_WriteObject(end, file, Py_PRINT_RAW);
    if (err)
        return NULL;

    if (flush != NULL) {
        PyObject *tmp;
        int do_flush = PyObject_IsTrue(flush);
        if (do_flush == -1)
            return NULL;
        else if (do_flush) {
            tmp = _PyObject_CallMethodId(file, &PyId_flush, "");
            if (tmp == NULL)
                return NULL;
            else
                Py_DECREF(tmp);
        }
    }

    Py_RETURN_NONE;
}

PyDoc_STRVAR(print_doc,
"print(value, ..., sep=' ', end='\\n', file=sys.stdout, flush=False)\n\
\n\
Prints the values to a stream, or to sys.stdout by default.\n\
Optional keyword arguments:\n\
file:  a file-like object (stream); defaults to the current sys.stdout.\n\
sep:   string inserted between values, default a space.\n\
end:   string appended after the last value, default a newline.\n\
flush: whether to forcibly flush the stream.");


/*[clinic input]
input as builtin_input

    prompt: object(c_default="NULL") = None
    /

Read a string from standard input.  The trailing newline is stripped.

The prompt string, if given, is printed to standard output without a
trailing newline before reading input.

If the user hits EOF (*nix: Ctrl-D, Windows: Ctrl-Z+Return), raise EOFError.
On *nix systems, readline is used if available.
[clinic start generated code]*/

static PyObject *
builtin_input_impl(PyModuleDef *module, PyObject *prompt)
/*[clinic end generated code: output=b77731f59e1515c4 input=5e8bb70c2908fe3c]*/
{
    PyObject *fin = _PySys_GetObjectId(&PyId_stdin);
    PyObject *fout = _PySys_GetObjectId(&PyId_stdout);
    PyObject *ferr = _PySys_GetObjectId(&PyId_stderr);
    PyObject *tmp;
    long fd;
    int tty;

    /* Check that stdin/out/err are intact */
    if (fin == NULL || fin == Py_None) {
        PyErr_SetString(PyExc_RuntimeError,
                        "input(): lost sys.stdin");
        return NULL;
    }
    if (fout == NULL || fout == Py_None) {
        PyErr_SetString(PyExc_RuntimeError,
                        "input(): lost sys.stdout");
        return NULL;
    }
    if (ferr == NULL || ferr == Py_None) {
        PyErr_SetString(PyExc_RuntimeError,
                        "input(): lost sys.stderr");
        return NULL;
    }

    /* First of all, flush stderr */
    tmp = _PyObject_CallMethodId(ferr, &PyId_flush, "");
    if (tmp == NULL)
        PyErr_Clear();
    else
        Py_DECREF(tmp);

    /* We should only use (GNU) readline if Python's sys.stdin and
       sys.stdout are the same as C's stdin and stdout, because we
       need to pass it those. */
    tmp = _PyObject_CallMethodId(fin, &PyId_fileno, "");
    if (tmp == NULL) {
        PyErr_Clear();
        tty = 0;
    }
    else {
        fd = PyLong_AsLong(tmp);
        Py_DECREF(tmp);
        if (fd < 0 && PyErr_Occurred())
            return NULL;
        tty = fd == fileno(stdin) && isatty(fd);
    }
    if (tty) {
        tmp = _PyObject_CallMethodId(fout, &PyId_fileno, "");
        if (tmp == NULL) {
            PyErr_Clear();
            tty = 0;
        }
        else {
            fd = PyLong_AsLong(tmp);
            Py_DECREF(tmp);
            if (fd < 0 && PyErr_Occurred())
                return NULL;
            tty = fd == fileno(stdout) && isatty(fd);
        }
    }

    /* If we're interactive, use (GNU) readline */
    if (tty) {
        PyObject *po = NULL;
        char *promptstr;
        char *s = NULL;
        PyObject *stdin_encoding = NULL, *stdin_errors = NULL;
        PyObject *stdout_encoding = NULL, *stdout_errors = NULL;
        char *stdin_encoding_str, *stdin_errors_str;
        PyObject *result;
        size_t len;

        stdin_encoding = _PyObject_GetAttrId(fin, &PyId_encoding);
        stdin_errors = _PyObject_GetAttrId(fin, &PyId_errors);
        if (!stdin_encoding || !stdin_errors)
            /* stdin is a text stream, so it must have an
               encoding. */
            goto _readline_errors;
        stdin_encoding_str = _PyUnicode_AsString(stdin_encoding);
        stdin_errors_str = _PyUnicode_AsString(stdin_errors);
        if (!stdin_encoding_str || !stdin_errors_str)
            goto _readline_errors;
        tmp = _PyObject_CallMethodId(fout, &PyId_flush, "");
        if (tmp == NULL)
            PyErr_Clear();
        else
            Py_DECREF(tmp);
        if (prompt != NULL) {
            /* We have a prompt, encode it as stdout would */
            char *stdout_encoding_str, *stdout_errors_str;
            PyObject *stringpo;
            stdout_encoding = _PyObject_GetAttrId(fout, &PyId_encoding);
            stdout_errors = _PyObject_GetAttrId(fout, &PyId_errors);
            if (!stdout_encoding || !stdout_errors)
                goto _readline_errors;
            stdout_encoding_str = _PyUnicode_AsString(stdout_encoding);
            stdout_errors_str = _PyUnicode_AsString(stdout_errors);
            if (!stdout_encoding_str || !stdout_errors_str)
                goto _readline_errors;
            stringpo = PyObject_Str(prompt);
            if (stringpo == NULL)
                goto _readline_errors;
            po = PyUnicode_AsEncodedString(stringpo,
                stdout_encoding_str, stdout_errors_str);
            Py_CLEAR(stdout_encoding);
            Py_CLEAR(stdout_errors);
            Py_CLEAR(stringpo);
            if (po == NULL)
                goto _readline_errors;
            promptstr = PyBytes_AsString(po);
            if (promptstr == NULL)
                goto _readline_errors;
        }
        else {
            po = NULL;
            promptstr = "";
        }
        s = PyOS_Readline(stdin, stdout, promptstr);
        if (s == NULL) {
            PyErr_CheckSignals();
            if (!PyErr_Occurred())
                PyErr_SetNone(PyExc_KeyboardInterrupt);
            goto _readline_errors;
        }

        len = strlen(s);
        if (len == 0) {
            PyErr_SetNone(PyExc_EOFError);
            result = NULL;
        }
        else {
            if (len > PY_SSIZE_T_MAX) {
                PyErr_SetString(PyExc_OverflowError,
                                "input: input too long");
                result = NULL;
            }
            else {
                len--;   /* strip trailing '\n' */
                if (len != 0 && s[len-1] == '\r')
                    len--;   /* strip trailing '\r' */
                result = PyUnicode_Decode(s, len, stdin_encoding_str,
                                                  stdin_errors_str);
            }
        }
        Py_DECREF(stdin_encoding);
        Py_DECREF(stdin_errors);
        Py_XDECREF(po);
        PyMem_FREE(s);
        return result;
    _readline_errors:
        Py_XDECREF(stdin_encoding);
        Py_XDECREF(stdout_encoding);
        Py_XDECREF(stdin_errors);
        Py_XDECREF(stdout_errors);
        Py_XDECREF(po);
        return NULL;
    }

    /* Fallback if we're not interactive */
    if (prompt != NULL) {
        if (PyFile_WriteObject(prompt, fout, Py_PRINT_RAW) != 0)
            return NULL;
    }
    tmp = _PyObject_CallMethodId(fout, &PyId_flush, "");
    if (tmp == NULL)
        PyErr_Clear();
    else
        Py_DECREF(tmp);
    return PyFile_GetLine(fin, -1);
}


/*[clinic input]
repr as builtin_repr

    obj: object
    /

Return the canonical string representation of the object.

For many object types, including most builtins, eval(repr(obj)) == obj.
[clinic start generated code]*/

static PyObject *
builtin_repr(PyModuleDef *module, PyObject *obj)
/*[clinic end generated code: output=dc41784fa4341834 input=1c9e6d66d3e3be04]*/
{
    return PyObject_Repr(obj);
}


/* AC: cannot convert yet, as needs PEP 457 group support in inspect
 *     or a semantic change to accept None for "ndigits"
 */
static PyObject *
builtin_round(PyObject *self, PyObject *args, PyObject *kwds)
{
    PyObject *ndigits = NULL;
    static char *kwlist[] = {"number", "ndigits", 0};
    PyObject *number, *round, *result;

    if (!PyArg_ParseTupleAndKeywords(args, kwds, "O|O:round",
                                     kwlist, &number, &ndigits))
        return NULL;

    if (Py_TYPE(number)->tp_dict == NULL) {
        if (PyType_Ready(Py_TYPE(number)) < 0)
            return NULL;
    }

    round = _PyObject_LookupSpecial(number, &PyId___round__);
    if (round == NULL) {
        if (!PyErr_Occurred())
            PyErr_Format(PyExc_TypeError,
                         "type %.100s doesn't define __round__ method",
                         Py_TYPE(number)->tp_name);
        return NULL;
    }

    if (ndigits == NULL)
        result = PyObject_CallFunctionObjArgs(round, NULL);
    else
        result = PyObject_CallFunctionObjArgs(round, ndigits, NULL);
    Py_DECREF(round);
    return result;
}

PyDoc_STRVAR(round_doc,
"round(number[, ndigits]) -> number\n\
\n\
Round a number to a given precision in decimal digits (default 0 digits).\n\
This returns an int when called with one argument, otherwise the\n\
same type as the number. ndigits may be negative.");


/*AC: we need to keep the kwds dict intact to easily call into the
 * list.sort method, which isn't currently supported in AC. So we just use
 * the initially generated signature with a custom implementation.
 */
/* [disabled clinic input]
sorted as builtin_sorted

    iterable as seq: object
    key as keyfunc: object = None
    reverse: object = False

Return a new list containing all items from the iterable in ascending order.

A custom key function can be supplied to customise the sort order, and the
reverse flag can be set to request the result in descending order.
[end disabled clinic input]*/

PyDoc_STRVAR(builtin_sorted__doc__,
"sorted($module, iterable, key=None, reverse=False)\n"
"--\n"
"\n"
"Return a new list containing all items from the iterable in ascending order.\n"
"\n"
"A custom key function can be supplied to customise the sort order, and the\n"
"reverse flag can be set to request the result in descending order.");

#define BUILTIN_SORTED_METHODDEF    \
    {"sorted", (PyCFunction)builtin_sorted, METH_VARARGS|METH_KEYWORDS, builtin_sorted__doc__},

static PyObject *
builtin_sorted(PyObject *self, PyObject *args, PyObject *kwds)
{
    PyObject *newlist, *v, *seq, *keyfunc=NULL, *newargs;
    PyObject *callable;
    static char *kwlist[] = {"iterable", "key", "reverse", 0};
    int reverse;

    /* args 1-3 should match listsort in Objects/listobject.c */
    if (!PyArg_ParseTupleAndKeywords(args, kwds, "O|Oi:sorted",
        kwlist, &seq, &keyfunc, &reverse))
        return NULL;

    newlist = PySequence_List(seq);
    if (newlist == NULL)
        return NULL;

    callable = _PyObject_GetAttrId(newlist, &PyId_sort);
    if (callable == NULL) {
        Py_DECREF(newlist);
        return NULL;
    }

    newargs = PyTuple_GetSlice(args, 1, 4);
    if (newargs == NULL) {
        Py_DECREF(newlist);
        Py_DECREF(callable);
        return NULL;
    }

    v = PyObject_Call(callable, newargs, kwds);
    Py_DECREF(newargs);
    Py_DECREF(callable);
    if (v == NULL) {
        Py_DECREF(newlist);
        return NULL;
    }
    Py_DECREF(v);
    return newlist;
}


/* AC: cannot convert yet, as needs PEP 457 group support in inspect */
static PyObject *
builtin_vars(PyObject *self, PyObject *args)
{
    PyObject *v = NULL;
    PyObject *d;

    if (!PyArg_UnpackTuple(args, "vars", 0, 1, &v))
        return NULL;
    if (v == NULL) {
        d = PyEval_GetLocals();
        if (d == NULL)
            return NULL;
        Py_INCREF(d);
    }
    else {
        d = _PyObject_GetAttrId(v, &PyId___dict__);
        if (d == NULL) {
            PyErr_SetString(PyExc_TypeError,
                "vars() argument must have __dict__ attribute");
            return NULL;
        }
    }
    return d;
}

PyDoc_STRVAR(vars_doc,
"vars([object]) -> dictionary\n\
\n\
Without arguments, equivalent to locals().\n\
With an argument, equivalent to object.__dict__.");


/*[clinic input]
sum as builtin_sum

    iterable: object
    start: object(c_default="NULL") = 0
    /

Return the sum of a 'start' value (default: 0) plus an iterable of numbers

When the iterable is empty, return the start value.
This function is intended specifically for use with numeric values and may
reject non-numeric types.
[clinic start generated code]*/

static PyObject *
builtin_sum_impl(PyModuleDef *module, PyObject *iterable, PyObject *start)
/*[clinic end generated code: output=33655b248b21d581 input=3b5b7a9d7611c73a]*/
{
    PyObject *result = start;
    PyObject *temp, *item, *iter;

    iter = PyObject_GetIter(iterable);
    if (iter == NULL)
        return NULL;

    if (result == NULL) {
        result = PyLong_FromLong(0);
        if (result == NULL) {
            Py_DECREF(iter);
            return NULL;
        }
    } else {
        /* reject string values for 'start' parameter */
        if (PyUnicode_Check(result)) {
            PyErr_SetString(PyExc_TypeError,
                "sum() can't sum strings [use ''.join(seq) instead]");
            Py_DECREF(iter);
            return NULL;
        }
        if (PyBytes_Check(result)) {
            PyErr_SetString(PyExc_TypeError,
                "sum() can't sum bytes [use b''.join(seq) instead]");
            Py_DECREF(iter);
            return NULL;
        }
        if (PyByteArray_Check(result)) {
            PyErr_SetString(PyExc_TypeError,
                "sum() can't sum bytearray [use b''.join(seq) instead]");
            Py_DECREF(iter);
            return NULL;
        }
        Py_INCREF(result);
    }

#ifndef SLOW_SUM
    /* Fast addition by keeping temporary sums in C instead of new Python objects.
       Assumes all inputs are the same type.  If the assumption fails, default
       to the more general routine.
    */
    if (PyLong_CheckExact(result)) {
        int overflow;
        long i_result = PyLong_AsLongAndOverflow(result, &overflow);
        /* If this already overflowed, don't even enter the loop. */
        if (overflow == 0) {
            Py_DECREF(result);
            result = NULL;
        }
        while(result == NULL) {
            item = PyIter_Next(iter);
            if (item == NULL) {
                Py_DECREF(iter);
                if (PyErr_Occurred())
                    return NULL;
                return PyLong_FromLong(i_result);
            }
            if (PyLong_CheckExact(item)) {
                long b = PyLong_AsLongAndOverflow(item, &overflow);
                long x = i_result + b;
                if (overflow == 0 && ((x^i_result) >= 0 || (x^b) >= 0)) {
                    i_result = x;
                    Py_DECREF(item);
                    continue;
                }
            }
            /* Either overflowed or is not an int. Restore real objects and process normally */
            result = PyLong_FromLong(i_result);
            if (result == NULL) {
                Py_DECREF(item);
                Py_DECREF(iter);
                return NULL;
            }
            temp = PyNumber_Add(result, item);
            Py_DECREF(result);
            Py_DECREF(item);
            result = temp;
            if (result == NULL) {
                Py_DECREF(iter);
                return NULL;
            }
        }
    }

    if (PyFloat_CheckExact(result)) {
        double f_result = PyFloat_AS_DOUBLE(result);
        Py_DECREF(result);
        result = NULL;
        while(result == NULL) {
            item = PyIter_Next(iter);
            if (item == NULL) {
                Py_DECREF(iter);
                if (PyErr_Occurred())
                    return NULL;
                return PyFloat_FromDouble(f_result);
            }
            if (PyFloat_CheckExact(item)) {
                PyFPE_START_PROTECT("add", Py_DECREF(item); Py_DECREF(iter); return 0)
                f_result += PyFloat_AS_DOUBLE(item);
                PyFPE_END_PROTECT(f_result)
                Py_DECREF(item);
                continue;
            }
            if (PyLong_CheckExact(item)) {
                long value;
                int overflow;
                value = PyLong_AsLongAndOverflow(item, &overflow);
                if (!overflow) {
                    PyFPE_START_PROTECT("add", Py_DECREF(item); Py_DECREF(iter); return 0)
                    f_result += (double)value;
                    PyFPE_END_PROTECT(f_result)
                    Py_DECREF(item);
                    continue;
                }
            }
            result = PyFloat_FromDouble(f_result);
            temp = PyNumber_Add(result, item);
            Py_DECREF(result);
            Py_DECREF(item);
            result = temp;
            if (result == NULL) {
                Py_DECREF(iter);
                return NULL;
            }
        }
    }
#endif

    for(;;) {
        item = PyIter_Next(iter);
        if (item == NULL) {
            /* error, or end-of-sequence */
            if (PyErr_Occurred()) {
                Py_DECREF(result);
                result = NULL;
            }
            break;
        }
        /* It's tempting to use PyNumber_InPlaceAdd instead of
           PyNumber_Add here, to avoid quadratic running time
           when doing 'sum(list_of_lists, [])'.  However, this
           would produce a change in behaviour: a snippet like

             empty = []
             sum([[x] for x in range(10)], empty)

           would change the value of empty. */
        temp = PyNumber_Add(result, item);
        Py_DECREF(result);
        Py_DECREF(item);
        result = temp;
        if (result == NULL)
            break;
    }
    Py_DECREF(iter);
    return result;
}


/*[clinic input]
isinstance as builtin_isinstance

    obj: object
    class_or_tuple: object
    /

Return whether an object is an instance of a class or of a subclass thereof.

A tuple, as in ``isinstance(x, (A, B, ...))``, may be given as the target to
check against. This is equivalent to ``isinstance(x, A) or isinstance(x, B)
or ...`` etc.
[clinic start generated code]*/

static PyObject *
builtin_isinstance_impl(PyModuleDef *module, PyObject *obj,
                        PyObject *class_or_tuple)
/*[clinic end generated code: output=f960b7c12dbbeda0 input=ffa743db1daf7549]*/
{
    int retval;

    retval = PyObject_IsInstance(obj, class_or_tuple);
    if (retval < 0)
        return NULL;
    return PyBool_FromLong(retval);
}


/*[clinic input]
issubclass as builtin_issubclass

    cls: object
    class_or_tuple: object
    /

Return whether 'cls' is a derived from another class or is the same class.

A tuple, as in ``issubclass(x, (A, B, ...))``, may be given as the target to
check against. This is equivalent to ``issubclass(x, A) or issubclass(x, B)
or ...`` etc.
[clinic start generated code]*/

static PyObject *
builtin_issubclass_impl(PyModuleDef *module, PyObject *cls,
                        PyObject *class_or_tuple)
/*[clinic end generated code: output=8b012a151940bbf2 input=af5f35e9ceaddaf6]*/
{
    int retval;

    retval = PyObject_IsSubclass(cls, class_or_tuple);
    if (retval < 0)
        return NULL;
    return PyBool_FromLong(retval);
}


typedef struct {
    PyObject_HEAD
    Py_ssize_t          tuplesize;
    PyObject *ittuple;                  /* tuple of iterators */
    PyObject *result;
} zipobject;

static PyObject *
zip_new(PyTypeObject *type, PyObject *args, PyObject *kwds)
{
    zipobject *lz;
    Py_ssize_t i;
    PyObject *ittuple;  /* tuple of iterators */
    PyObject *result;
    Py_ssize_t tuplesize = PySequence_Length(args);

    if (type == &PyZip_Type && !_PyArg_NoKeywords("zip()", kwds))
        return NULL;

    /* args must be a tuple */
    assert(PyTuple_Check(args));

    /* obtain iterators */
    ittuple = PyTuple_New(tuplesize);
    if (ittuple == NULL)
        return NULL;
    for (i=0; i < tuplesize; ++i) {
        PyObject *item = PyTuple_GET_ITEM(args, i);
        PyObject *it = PyObject_GetIter(item);
        if (it == NULL) {
            if (PyErr_ExceptionMatches(PyExc_TypeError))
                PyErr_Format(PyExc_TypeError,
                    "zip argument #%zd must support iteration",
                    i+1);
            Py_DECREF(ittuple);
            return NULL;
        }
        PyTuple_SET_ITEM(ittuple, i, it);
    }

    /* create a result holder */
    result = PyTuple_New(tuplesize);
    if (result == NULL) {
        Py_DECREF(ittuple);
        return NULL;
    }
    for (i=0 ; i < tuplesize ; i++) {
        Py_INCREF(Py_None);
        PyTuple_SET_ITEM(result, i, Py_None);
    }

    /* create zipobject structure */
    lz = (zipobject *)type->tp_alloc(type, 0);
    if (lz == NULL) {
        Py_DECREF(ittuple);
        Py_DECREF(result);
        return NULL;
    }
    lz->ittuple = ittuple;
    lz->tuplesize = tuplesize;
    lz->result = result;

    return (PyObject *)lz;
}

static void
zip_dealloc(zipobject *lz)
{
    PyObject_GC_UnTrack(lz);
    Py_XDECREF(lz->ittuple);
    Py_XDECREF(lz->result);
    Py_TYPE(lz)->tp_free(lz);
}

static int
zip_traverse(zipobject *lz, visitproc visit, void *arg)
{
    Py_VISIT(lz->ittuple);
    Py_VISIT(lz->result);
    return 0;
}

static PyObject *
zip_next(zipobject *lz)
{
    Py_ssize_t i;
    Py_ssize_t tuplesize = lz->tuplesize;
    PyObject *result = lz->result;
    PyObject *it;
    PyObject *item;
    PyObject *olditem;

    if (tuplesize == 0)
        return NULL;
    if (Py_REFCNT(result) == 1) {
        Py_INCREF(result);
        for (i=0 ; i < tuplesize ; i++) {
            it = PyTuple_GET_ITEM(lz->ittuple, i);
            item = (*Py_TYPE(it)->tp_iternext)(it);
            if (item == NULL) {
                Py_DECREF(result);
                return NULL;
            }
            olditem = PyTuple_GET_ITEM(result, i);
            PyTuple_SET_ITEM(result, i, item);
            Py_DECREF(olditem);
        }
    } else {
        result = PyTuple_New(tuplesize);
        if (result == NULL)
            return NULL;
        for (i=0 ; i < tuplesize ; i++) {
            it = PyTuple_GET_ITEM(lz->ittuple, i);
            item = (*Py_TYPE(it)->tp_iternext)(it);
            if (item == NULL) {
                Py_DECREF(result);
                return NULL;
            }
            PyTuple_SET_ITEM(result, i, item);
        }
    }
    return result;
}

static PyObject *
zip_reduce(zipobject *lz)
{
    /* Just recreate the zip with the internal iterator tuple */
    return Py_BuildValue("OO", Py_TYPE(lz), lz->ittuple);
}

static PyMethodDef zip_methods[] = {
    {"__reduce__",   (PyCFunction)zip_reduce,   METH_NOARGS, reduce_doc},
    {NULL,           NULL}           /* sentinel */
};

PyDoc_STRVAR(zip_doc,
"zip(iter1 [,iter2 [...]]) --> zip object\n\
\n\
Return a zip object whose .__next__() method returns a tuple where\n\
the i-th element comes from the i-th iterable argument.  The .__next__()\n\
method continues until the shortest iterable in the argument sequence\n\
is exhausted and then it raises StopIteration.");

PyTypeObject PyZip_Type = {
    PyVarObject_HEAD_INIT(&PyType_Type, 0)
    "zip",                              /* tp_name */
    sizeof(zipobject),                  /* tp_basicsize */
    0,                                  /* tp_itemsize */
    /* methods */
    (destructor)zip_dealloc,            /* tp_dealloc */
    0,                                  /* tp_print */
    0,                                  /* tp_getattr */
    0,                                  /* tp_setattr */
    0,                                  /* tp_reserved */
    0,                                  /* tp_repr */
    0,                                  /* tp_as_number */
    0,                                  /* tp_as_sequence */
    0,                                  /* tp_as_mapping */
    0,                                  /* tp_hash */
    0,                                  /* tp_call */
    0,                                  /* tp_str */
    PyObject_GenericGetAttr,            /* tp_getattro */
    0,                                  /* tp_setattro */
    0,                                  /* tp_as_buffer */
    Py_TPFLAGS_DEFAULT | Py_TPFLAGS_HAVE_GC |
        Py_TPFLAGS_BASETYPE,            /* tp_flags */
    zip_doc,                            /* tp_doc */
    (traverseproc)zip_traverse,    /* tp_traverse */
    0,                                  /* tp_clear */
    0,                                  /* tp_richcompare */
    0,                                  /* tp_weaklistoffset */
    PyObject_SelfIter,                  /* tp_iter */
    (iternextfunc)zip_next,     /* tp_iternext */
    zip_methods,                        /* tp_methods */
    0,                                  /* tp_members */
    0,                                  /* tp_getset */
    0,                                  /* tp_base */
    0,                                  /* tp_dict */
    0,                                  /* tp_descr_get */
    0,                                  /* tp_descr_set */
    0,                                  /* tp_dictoffset */
    0,                                  /* tp_init */
    PyType_GenericAlloc,                /* tp_alloc */
    zip_new,                            /* tp_new */
    PyObject_GC_Del,                    /* tp_free */
};


static PyMethodDef builtin_methods[] = {
    {"__build_class__", (PyCFunction)builtin___build_class__,
     METH_VARARGS | METH_KEYWORDS, build_class_doc},
    {"__import__",      (PyCFunction)builtin___import__, METH_VARARGS | METH_KEYWORDS, import_doc},
    BUILTIN_ABS_METHODDEF
    BUILTIN_ALL_METHODDEF
    BUILTIN_ANY_METHODDEF
    BUILTIN_ASCII_METHODDEF
    BUILTIN_BIN_METHODDEF
    BUILTIN_CALLABLE_METHODDEF
    BUILTIN_CHR_METHODDEF
    BUILTIN_COMPILE_METHODDEF
    BUILTIN_DELATTR_METHODDEF
    {"dir",             builtin_dir,        METH_VARARGS, dir_doc},
    BUILTIN_DIVMOD_METHODDEF
    BUILTIN_EVAL_METHODDEF
    BUILTIN_EXEC_METHODDEF
    BUILTIN_FORMAT_METHODDEF
    {"getattr",         builtin_getattr,    METH_VARARGS, getattr_doc},
    BUILTIN_GLOBALS_METHODDEF
    BUILTIN_HASATTR_METHODDEF
    BUILTIN_HASH_METHODDEF
    BUILTIN_HEX_METHODDEF
    BUILTIN_ID_METHODDEF
    BUILTIN_INPUT_METHODDEF
    BUILTIN_ISINSTANCE_METHODDEF
    BUILTIN_ISSUBCLASS_METHODDEF
    {"iter",            builtin_iter,       METH_VARARGS, iter_doc},
    BUILTIN_LEN_METHODDEF
    BUILTIN_LOCALS_METHODDEF
    {"max",             (PyCFunction)builtin_max,        METH_VARARGS | METH_KEYWORDS, max_doc},
    {"min",             (PyCFunction)builtin_min,        METH_VARARGS | METH_KEYWORDS, min_doc},
    {"next",            (PyCFunction)builtin_next,       METH_VARARGS, next_doc},
    BUILTIN_OCT_METHODDEF
    BUILTIN_ORD_METHODDEF
    BUILTIN_POW_METHODDEF
    {"print",           (PyCFunction)builtin_print,      METH_VARARGS | METH_KEYWORDS, print_doc},
    BUILTIN_REPR_METHODDEF
    {"round",           (PyCFunction)builtin_round,      METH_VARARGS | METH_KEYWORDS, round_doc},
    BUILTIN_SETATTR_METHODDEF
    BUILTIN_SORTED_METHODDEF
    BUILTIN_SUM_METHODDEF
    {"vars",            builtin_vars,       METH_VARARGS, vars_doc},
    {NULL,              NULL},
};

PyDoc_STRVAR(builtin_doc,
"Built-in functions, exceptions, and other objects.\n\
\n\
Noteworthy: None is the `nil' object; Ellipsis represents `...' in slices.");

static struct PyModuleDef builtinsmodule = {
    PyModuleDef_HEAD_INIT,
    "builtins",
    builtin_doc,
    -1, /* multiple "initialization" just copies the module dict. */
    builtin_methods,
    NULL,
    NULL,
    NULL,
    NULL
};


PyObject *
_PyBuiltin_Init(void)
{
    PyObject *mod, *dict, *debug;

    if (PyType_Ready(&PyFilter_Type) < 0 ||
        PyType_Ready(&PyMap_Type) < 0 ||
        PyType_Ready(&PyZip_Type) < 0)
        return NULL;

    mod = PyModule_Create(&builtinsmodule);
    if (mod == NULL)
        return NULL;
    dict = PyModule_GetDict(mod);

#ifdef Py_TRACE_REFS
    /* "builtins" exposes a number of statically allocated objects
     * that, before this code was added in 2.3, never showed up in
     * the list of "all objects" maintained by Py_TRACE_REFS.  As a
     * result, programs leaking references to None and False (etc)
     * couldn't be diagnosed by examining sys.getobjects(0).
     */
#define ADD_TO_ALL(OBJECT) _Py_AddToAllObjects((PyObject *)(OBJECT), 0)
#else
#define ADD_TO_ALL(OBJECT) (void)0
#endif

#define SETBUILTIN(NAME, OBJECT) \
    if (PyDict_SetItemString(dict, NAME, (PyObject *)OBJECT) < 0)       \
        return NULL;                                                    \
    ADD_TO_ALL(OBJECT)

    SETBUILTIN("None",                  Py_None);
    SETBUILTIN("Ellipsis",              Py_Ellipsis);
    SETBUILTIN("NotImplemented",        Py_NotImplemented);
    SETBUILTIN("False",                 Py_False);
    SETBUILTIN("True",                  Py_True);
    SETBUILTIN("bool",                  &PyBool_Type);
    SETBUILTIN("memoryview",        &PyMemoryView_Type);
    SETBUILTIN("bytearray",             &PyByteArray_Type);
    SETBUILTIN("bytes",                 &PyBytes_Type);
    SETBUILTIN("classmethod",           &PyClassMethod_Type);
    SETBUILTIN("complex",               &PyComplex_Type);
    SETBUILTIN("dict",                  &PyDict_Type);
    SETBUILTIN("enumerate",             &PyEnum_Type);
    SETBUILTIN("filter",                &PyFilter_Type);
    SETBUILTIN("float",                 &PyFloat_Type);
    SETBUILTIN("frozenset",             &PyFrozenSet_Type);
    SETBUILTIN("property",              &PyProperty_Type);
    SETBUILTIN("int",                   &PyLong_Type);
    SETBUILTIN("list",                  &PyList_Type);
    SETBUILTIN("map",                   &PyMap_Type);
    SETBUILTIN("object",                &PyBaseObject_Type);
    SETBUILTIN("range",                 &PyRange_Type);
    SETBUILTIN("reversed",              &PyReversed_Type);
    SETBUILTIN("set",                   &PySet_Type);
    SETBUILTIN("slice",                 &PySlice_Type);
    SETBUILTIN("staticmethod",          &PyStaticMethod_Type);
    SETBUILTIN("str",                   &PyUnicode_Type);
    SETBUILTIN("super",                 &PySuper_Type);
    SETBUILTIN("tuple",                 &PyTuple_Type);
    SETBUILTIN("type",                  &PyType_Type);
    SETBUILTIN("zip",                   &PyZip_Type);
    debug = PyBool_FromLong(Py_OptimizeFlag == 0);
    if (PyDict_SetItemString(dict, "__debug__", debug) < 0) {
        Py_XDECREF(debug);
        return NULL;
    }
    Py_XDECREF(debug);

    return mod;
#undef ADD_TO_ALL
#undef SETBUILTIN
}<|MERGE_RESOLUTION|>--- conflicted
+++ resolved
@@ -677,7 +677,7 @@
                      int dont_inherit, int optimize)
 /*[clinic end generated code: output=31881762c1bb90c4 input=9d53e8cfb3c86414]*/
 {
-    PyObject *cmd_copy;
+    PyObject *source_copy;
     const char *str;
     int compile_mode = -1;
     int is_ast;
@@ -749,21 +749,12 @@
         goto finally;
     }
 
-<<<<<<< HEAD
-    str = source_as_string(source, "compile", "string, bytes or AST", &cf, &view);
+    str = source_as_string(source, "compile", "string, bytes or AST", &cf, &source_copy);
     if (str == NULL)
         goto error;
 
     result = Py_CompileStringObject(str, filename, start[compile_mode], &cf, optimize);
-    PyBuffer_Release(&view);
-=======
-    str = source_as_string(cmd, "compile", "string, bytes or AST", &cf, &cmd_copy);
-    if (str == NULL)
-        goto error;
-
-    result = Py_CompileStringObject(str, filename, start[mode], &cf, optimize);
-    Py_XDECREF(cmd_copy);
->>>>>>> eeb896c4
+    Py_XDECREF(source_copy);
     goto finally;
 
 error:
@@ -838,13 +829,7 @@
                   PyObject *locals)
 /*[clinic end generated code: output=7284501fb7b4d666 input=11ee718a8640e527]*/
 {
-<<<<<<< HEAD
-    PyObject *result, *tmp = NULL;
-    Py_buffer view = {NULL, NULL};
-=======
-    PyObject *cmd, *result, *cmd_copy;
-    PyObject *globals = Py_None, *locals = Py_None;
->>>>>>> eeb896c4
+    PyObject *result, *source_copy;
     const char *str;
     PyCompilerFlags cf;
 
@@ -892,11 +877,7 @@
     }
 
     cf.cf_flags = PyCF_SOURCE_IS_UTF8;
-<<<<<<< HEAD
-    str = source_as_string(source, "eval", "string, bytes or code", &cf, &view);
-=======
-    str = source_as_string(cmd, "eval", "string, bytes or code", &cf, &cmd_copy);
->>>>>>> eeb896c4
+    str = source_as_string(source, "eval", "string, bytes or code", &cf, &source_copy);
     if (str == NULL)
         return NULL;
 
@@ -905,7 +886,7 @@
 
     (void)PyEval_MergeCompilerFlags(&cf);
     result = PyRun_StringFlags(str, Py_eval_input, globals, locals, &cf);
-    Py_XDECREF(cmd_copy);
+    Py_XDECREF(source_copy);
     return result;
 }
 
@@ -976,18 +957,13 @@
         v = PyEval_EvalCode(source, globals, locals);
     }
     else {
-        PyObject *prog_copy;
+        PyObject *source_copy;
         const char *str;
         PyCompilerFlags cf;
         cf.cf_flags = PyCF_SOURCE_IS_UTF8;
-<<<<<<< HEAD
         str = source_as_string(source, "exec",
-                                       "string, bytes or code", &cf, &view);
-=======
-        str = source_as_string(prog, "exec",
-                                     "string, bytes or code", &cf,
-                                     &prog_copy);
->>>>>>> eeb896c4
+                                       "string, bytes or code", &cf,
+                                       &source_copy);
         if (str == NULL)
             return NULL;
         if (PyEval_MergeCompilerFlags(&cf))
@@ -995,7 +971,7 @@
                                   locals, &cf);
         else
             v = PyRun_String(str, Py_file_input, globals, locals);
-        Py_XDECREF(prog_copy);
+        Py_XDECREF(source_copy);
     }
     if (v == NULL)
         return NULL;
