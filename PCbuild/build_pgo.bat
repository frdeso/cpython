<<<<<<< HEAD
@echo off
rem A batch program to build PGO (Profile guided optimization) by first
rem building instrumented binaries, then running the testsuite, and
rem finally building the optimized code.
rem Note, after the first instrumented run, one can just keep on
rem building the PGUpdate configuration while developing.

setlocal
set platf=Win32
set parallel=/m
set dir=%~dp0

rem use the performance testsuite.  This is quick and simple
set job1="%dir%..\tools\pybench\pybench.py" -n 1 -C 1 --with-gc
set path1="%dir%..\tools\pybench"

rem or the whole testsuite for more thorough testing
set job2="%dir%..\lib\test\regrtest.py"
set path2="%dir%..\lib"

set job=%job1%
set clrpath=%path1%

:CheckOpts
if "%1"=="-p" (set platf=%2) & shift & shift & goto CheckOpts
if "%1"=="-2" (set job=%job2%) & (set clrpath=%path2%) & shift & goto CheckOpts
if "%1"=="-M" (set parallel=) & shift & goto CheckOpts


rem We cannot cross compile PGO builds, as the optimization needs to be run natively
set vs_platf=x86
set PGO=%dir%win32-pgo

if "%platf%"=="x64" (set vs_platf=amd64) & (set PGO=%dir%amd64-pgo)
rem Setup the environment
call "%dir%env.bat" %vs_platf%


rem build the instrumented version
msbuild "%dir%pcbuild.proj" %parallel% /t:Build /p:Configuration=PGInstrument /p:Platform=%platf% %1 %2 %3 %4 %5 %6 %7 %8 %9

rem remove .pyc files, .pgc files and execute the job
"%PGO%\python.exe" "%dir%rmpyc.py" %clrpath%
del "%PGO%\*.pgc"
"%PGO%\python.exe" %job%

rem build optimized version
msbuild "%dir%pcbuild.proj" %parallel% /t:Build /p:Configuration=PGUpdate /p:Platform=%platf% %1 %2 %3 %4 %5 %6 %7 %8 %9
=======
@echo off
rem A batch program to build PGO (Profile guided optimization) by first
rem building instrumented binaries, then running the testsuite, and
rem finally building the optimized code.
rem Note, after the first instrumented run, one can just keep on
rem building the PGUpdate configuration while developing.

setlocal
set platf=Win32

rem use the performance testsuite.  This is quick and simple
set job1=..\tools\pybench\pybench.py -n 1 -C 1 --with-gc
set path1=..\tools\pybench

rem or the whole testsuite for more thorough testing
set job2=..\lib\test\regrtest.py
set path2=..\lib

set job=%job1%
set clrpath=%path1%

:CheckOpts
if "%1"=="-p" (set platf=%2) & shift & shift & goto CheckOpts
if "%1"=="-2" (set job=%job2%) & (set clrpath=%path2%) & shift & goto CheckOpts

set PGI=%platf%-pgi
set PGO=%platf%-pgo

@echo on
rem build the instrumented version
call build -p %platf% -c PGInstrument

rem remove .pyc files, .pgc files and execute the job
%PGI%\python.exe rmpyc.py %clrpath%
del %PGI%\*.pgc
%PGI%\python.exe %job%

rem finally build the optimized version
if exist %PGO% del /s /q %PGO%
call build -p %platf% -c PGUpdate

>>>>>>> 4c9c8481
<|MERGE_RESOLUTION|>--- conflicted
+++ resolved
@@ -1,92 +1,48 @@
-<<<<<<< HEAD
-@echo off
-rem A batch program to build PGO (Profile guided optimization) by first
-rem building instrumented binaries, then running the testsuite, and
-rem finally building the optimized code.
-rem Note, after the first instrumented run, one can just keep on
-rem building the PGUpdate configuration while developing.
-
-setlocal
-set platf=Win32
-set parallel=/m
-set dir=%~dp0
-
-rem use the performance testsuite.  This is quick and simple
-set job1="%dir%..\tools\pybench\pybench.py" -n 1 -C 1 --with-gc
-set path1="%dir%..\tools\pybench"
-
-rem or the whole testsuite for more thorough testing
-set job2="%dir%..\lib\test\regrtest.py"
-set path2="%dir%..\lib"
-
-set job=%job1%
-set clrpath=%path1%
-
-:CheckOpts
-if "%1"=="-p" (set platf=%2) & shift & shift & goto CheckOpts
-if "%1"=="-2" (set job=%job2%) & (set clrpath=%path2%) & shift & goto CheckOpts
-if "%1"=="-M" (set parallel=) & shift & goto CheckOpts
-
-
-rem We cannot cross compile PGO builds, as the optimization needs to be run natively
-set vs_platf=x86
-set PGO=%dir%win32-pgo
-
-if "%platf%"=="x64" (set vs_platf=amd64) & (set PGO=%dir%amd64-pgo)
-rem Setup the environment
-call "%dir%env.bat" %vs_platf%
-
-
-rem build the instrumented version
-msbuild "%dir%pcbuild.proj" %parallel% /t:Build /p:Configuration=PGInstrument /p:Platform=%platf% %1 %2 %3 %4 %5 %6 %7 %8 %9
-
-rem remove .pyc files, .pgc files and execute the job
-"%PGO%\python.exe" "%dir%rmpyc.py" %clrpath%
-del "%PGO%\*.pgc"
-"%PGO%\python.exe" %job%
-
-rem build optimized version
-msbuild "%dir%pcbuild.proj" %parallel% /t:Build /p:Configuration=PGUpdate /p:Platform=%platf% %1 %2 %3 %4 %5 %6 %7 %8 %9
-=======
-@echo off
-rem A batch program to build PGO (Profile guided optimization) by first
-rem building instrumented binaries, then running the testsuite, and
-rem finally building the optimized code.
-rem Note, after the first instrumented run, one can just keep on
-rem building the PGUpdate configuration while developing.
-
-setlocal
-set platf=Win32
-
-rem use the performance testsuite.  This is quick and simple
-set job1=..\tools\pybench\pybench.py -n 1 -C 1 --with-gc
-set path1=..\tools\pybench
-
-rem or the whole testsuite for more thorough testing
-set job2=..\lib\test\regrtest.py
-set path2=..\lib
-
-set job=%job1%
-set clrpath=%path1%
-
-:CheckOpts
-if "%1"=="-p" (set platf=%2) & shift & shift & goto CheckOpts
-if "%1"=="-2" (set job=%job2%) & (set clrpath=%path2%) & shift & goto CheckOpts
-
-set PGI=%platf%-pgi
-set PGO=%platf%-pgo
-
-@echo on
-rem build the instrumented version
-call build -p %platf% -c PGInstrument
-
-rem remove .pyc files, .pgc files and execute the job
-%PGI%\python.exe rmpyc.py %clrpath%
-del %PGI%\*.pgc
-%PGI%\python.exe %job%
-
-rem finally build the optimized version
-if exist %PGO% del /s /q %PGO%
-call build -p %platf% -c PGUpdate
-
->>>>>>> 4c9c8481
+@echo off
+rem A batch program to build PGO (Profile guided optimization) by first
+rem building instrumented binaries, then running the testsuite, and
+rem finally building the optimized code.
+rem Note, after the first instrumented run, one can just keep on
+rem building the PGUpdate configuration while developing.
+
+setlocal
+set platf=Win32
+set parallel=/m
+set dir=%~dp0
+
+rem use the performance testsuite.  This is quick and simple
+set job1="%dir%..\tools\pybench\pybench.py" -n 1 -C 1 --with-gc
+set path1="%dir%..\tools\pybench"
+
+rem or the whole testsuite for more thorough testing
+set job2="%dir%..\lib\test\regrtest.py"
+set path2="%dir%..\lib"
+
+set job=%job1%
+set clrpath=%path1%
+
+:CheckOpts
+if "%1"=="-p" (set platf=%2) & shift & shift & goto CheckOpts
+if "%1"=="-2" (set job=%job2%) & (set clrpath=%path2%) & shift & goto CheckOpts
+if "%1"=="-M" (set parallel=) & shift & goto CheckOpts
+
+
+rem We cannot cross compile PGO builds, as the optimization needs to be run natively
+set vs_platf=x86
+set PGO=%dir%win32-pgo
+
+if "%platf%"=="x64" (set vs_platf=amd64) & (set PGO=%dir%amd64-pgo)
+rem Setup the environment
+call "%dir%env.bat" %vs_platf%
+
+
+rem build the instrumented version
+msbuild "%dir%pcbuild.proj" %parallel% /t:Build /p:Configuration=PGInstrument /p:Platform=%platf% %1 %2 %3 %4 %5 %6 %7 %8 %9
+
+rem remove .pyc files, .pgc files and execute the job
+"%PGO%\python.exe" "%dir%rmpyc.py" %clrpath%
+del "%PGO%\*.pgc"
+"%PGO%\python.exe" %job%
+
+rem build optimized version
+msbuild "%dir%pcbuild.proj" %parallel% /t:Build /p:Configuration=PGUpdate /p:Platform=%platf% %1 %2 %3 %4 %5 %6 %7 %8 %9